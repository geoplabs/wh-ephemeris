{
  "schema": "./schema.json",
  "entries": [
    {
      "archetype": "Radiant Expansion",
      "intensity": "background",
      "area": "general",
      "clause_variants": [
        "Subtle radiant energy supports your day flow.",
        "Momentum guides your day choices with calm focus."
      ],
      "bullet_templates": {
        "do": [
          "Focus on {phrase} to stay aligned today.",
          "Choose {phrase} to anchor your intentions.",
          "Set {phrase} priorities that feel true.",
          "Plan {phrase} moves with confidence."
        ],
        "avoid": [
          "Avoid {phrase} if it scatters your energy.",
          "Skip {phrase} when you need clarity.",
          "Hold back from {phrase} until timing improves.",
          "Delay {phrase} choices that feel rushed."
        ]
      },
      "variation_groups": {
        "clauses": {
          "mode": "permutation",
          "items": [
            "Subtle radiant energy supports your day flow.",
            "Momentum guides your day choices with calm focus."
          ]
        },
        "adjective": {
          "mode": "choice",
          "items": [
            "steady",
            "radiant",
            "grounded"
          ],
          "pick": 1
        },
        "optional_sentences": {
          "mode": "subset",
          "items": [
            "Keep a {adjective} pace as you move through today.",
            "Share a {adjective} insight with someone you trust.",
            "Note one {adjective} choice that feels aligned."
          ],
          "minimum": 0,
          "maximum": 2
        }
      }
    },
    {
      "archetype": "Radiant Expansion",
      "intensity": "background",
      "area": "career",
      "clause_variants": [
        "Subtle radiant energy supports your career progress with grounded follow-through.",
        "Momentum guides your career moves with grounded clarity."
      ],
      "bullet_templates": {
        "do": [
          "Focus on {phrase} to keep momentum on your career path.",
          "Choose {phrase} to support professional wins.",
          "Set {phrase} priorities that highlight your leadership.",
          "Plan {phrase} moves to ground your strategy."
        ],
        "avoid": [
          "Avoid {phrase} if it derails your professional focus.",
          "Skip {phrase} when the team needs steadiness.",
          "Hold back from {phrase} until the plan is solid.",
          "Delay {phrase} moves that stretch resources too thin."
        ]
      },
      "variation_groups": {
        "clauses": {
          "mode": "permutation",
          "items": [
            "Subtle radiant energy supports your career progress with grounded follow-through.",
            "Momentum guides your career moves with grounded clarity."
          ]
        },
        "adjective": {
          "mode": "choice",
          "items": [
            "strategic",
            "confident",
            "steady"
          ],
          "pick": 1
        },
        "optional_sentences": {
          "mode": "subset",
          "items": [
            "Let your {adjective} focus highlight the wins at work.",
            "Organize your plans around one {adjective} priority.",
            "Share a {adjective} update with your collaborators."
          ],
          "minimum": 0,
          "maximum": 2
        }
      }
    },
    {
      "archetype": "Radiant Expansion",
      "intensity": "background",
      "area": "love",
      "clause_variants": [
<<<<<<< HEAD
        "Subtle radiant energy supports your relationship connections with warmth.",
        "Momentum guides openings in your relationships with warm intention."
=======
        "Subtle radiant energy supports your relationship connections.",
        "Momentum guides openings in your relationships with quiet clarity."
>>>>>>> ca141528
      ],
      "bullet_templates": {
        "do": [
          "Focus on {phrase} to nourish your connections.",
          "Choose {phrase} to keep conversations sincere.",
          "Set {phrase} intentions that honor your heart.",
          "Plan {phrase} gestures that feel genuine."
        ],
        "avoid": [
          "Avoid {phrase} if it closes your heart.",
          "Skip {phrase} when conversations need softness.",
          "Hold back from {phrase} until emotions settle.",
          "Delay {phrase} choices that disrupt trust."
        ]
      },
      "variation_groups": {
        "clauses": {
          "mode": "permutation",
          "items": [
<<<<<<< HEAD
            "Subtle radiant energy supports your relationship connections with warmth.",
            "Momentum guides openings in your relationships with warm intention."
=======
            "Subtle radiant energy supports your relationship connections.",
            "Momentum guides openings in your relationships with quiet clarity."
>>>>>>> ca141528
          ]
        },
        "adjective": {
          "mode": "choice",
          "items": [
            "warm",
            "tender",
            "open-hearted"
          ],
          "pick": 1
        },
        "optional_sentences": {
          "mode": "subset",
          "items": [
            "Offer a {adjective} gesture that feels true.",
            "Name one {adjective} boundary that supports connection.",
            "Bring {adjective} attention to the way you listen."
          ],
          "minimum": 0,
          "maximum": 2
        }
      }
    },
    {
      "archetype": "Radiant Expansion",
      "intensity": "background",
      "area": "health",
      "clause_variants": [
        "Subtle radiant energy supports your wellness rhythms.",
        "Momentum guides your wellness care with mindful pacing."
      ],
      "bullet_templates": {
        "do": [
          "Focus on {phrase} to tune into your body.",
          "Choose {phrase} to keep wellness steady.",
          "Set {phrase} rituals that replenish you.",
          "Plan {phrase} care to protect your reserves."
        ],
        "avoid": [
          "Avoid {phrase} if it depletes your body.",
          "Skip {phrase} when you crave rest.",
          "Hold back from {phrase} until strength returns.",
          "Delay {phrase} pushes that tax your system."
        ]
      },
      "variation_groups": {
        "clauses": {
          "mode": "permutation",
          "items": [
            "Subtle radiant energy supports your wellness rhythms.",
            "Momentum guides your wellness care with mindful pacing."
          ]
        },
        "adjective": {
          "mode": "choice",
          "items": [
            "restorative",
            "energizing",
            "gentle"
          ],
          "pick": 1
        },
        "optional_sentences": {
          "mode": "subset",
          "items": [
            "Choose a {adjective} ritual that anchors you.",
            "Track one {adjective} shift in your body.",
            "Move with a {adjective} rhythm that respects your energy."
          ],
          "minimum": 0,
          "maximum": 2
        }
      }
    },
    {
      "archetype": "Radiant Expansion",
      "intensity": "background",
      "area": "finance",
      "clause_variants": [
        "Subtle radiant energy supports your financial decisions.",
<<<<<<< HEAD
        "Momentum guides your financial planning with measured clarity."
=======
        "Momentum guides your financial planning with quiet clarity."
>>>>>>> ca141528
      ],
      "bullet_templates": {
        "do": [
          "Focus on {phrase} to stabilize your finances.",
          "Choose {phrase} to back smart investments.",
          "Set {phrase} steps that support your budget.",
          "Plan {phrase} moves with practical insight."
        ],
        "avoid": [
          "Avoid {phrase} if budgets feel tight.",
          "Skip {phrase} when facts are unclear.",
          "Hold back from {phrase} until numbers align.",
          "Delay {phrase} commitments that add risk."
        ]
      },
      "variation_groups": {
        "clauses": {
          "mode": "permutation",
          "items": [
            "Subtle radiant energy supports your financial decisions.",
<<<<<<< HEAD
            "Momentum guides your financial planning with measured clarity."
=======
            "Momentum guides your financial planning with quiet clarity."
>>>>>>> ca141528
          ]
        },
        "adjective": {
          "mode": "choice",
          "items": [
            "savvy",
            "practical",
            "resourceful"
          ],
          "pick": 1
        },
        "optional_sentences": {
          "mode": "subset",
          "items": [
            "Outline a {adjective} move for your resources.",
            "Review a {adjective} detail before you commit.",
            "Celebrate a {adjective} decision that reinforced stability."
          ],
          "minimum": 0,
          "maximum": 2
        }
      }
    },
    {
      "archetype": "Radiant Expansion",
      "intensity": "gentle",
      "area": "general",
      "clause_variants": [
        "Gentle radiant energy supports your day flow.",
        "Momentum guides your day choices with measured clarity."
      ],
      "bullet_templates": {
        "do": [
          "Focus on {phrase} to stay aligned today.",
          "Choose {phrase} to anchor your intentions.",
          "Set {phrase} priorities that feel true.",
          "Plan {phrase} moves with confidence."
        ],
        "avoid": [
          "Avoid {phrase} if it scatters your energy.",
          "Skip {phrase} when you need clarity.",
          "Hold back from {phrase} until timing improves.",
          "Delay {phrase} choices that feel rushed."
        ]
      },
      "variation_groups": {
        "clauses": {
          "mode": "permutation",
          "items": [
            "Gentle radiant energy supports your day flow.",
            "Momentum guides your day choices with measured clarity."
          ]
        },
        "adjective": {
          "mode": "choice",
          "items": [
            "steady",
            "radiant",
            "grounded"
          ],
          "pick": 1
        },
        "optional_sentences": {
          "mode": "subset",
          "items": [
            "Keep a {adjective} pace as you move through today.",
            "Share a {adjective} insight with someone you trust.",
            "Note one {adjective} choice that feels aligned."
          ],
          "minimum": 0,
          "maximum": 2
        }
      }
    },
    {
      "archetype": "Radiant Expansion",
      "intensity": "gentle",
      "area": "career",
      "clause_variants": [
        "Gentle radiant energy supports your career progress.",
        "Momentum guides your career moves with measured clarity."
      ],
      "bullet_templates": {
        "do": [
          "Focus on {phrase} to keep momentum on your career path.",
          "Choose {phrase} to support professional wins.",
          "Set {phrase} priorities that highlight your leadership.",
          "Plan {phrase} moves to ground your strategy."
        ],
        "avoid": [
          "Avoid {phrase} if it derails your professional focus.",
          "Skip {phrase} when the team needs steadiness.",
          "Hold back from {phrase} until the plan is solid.",
          "Delay {phrase} moves that stretch resources too thin."
        ]
      },
      "variation_groups": {
        "clauses": {
          "mode": "permutation",
          "items": [
            "Gentle radiant energy supports your career progress.",
            "Momentum guides your career moves with measured clarity."
          ]
        },
        "adjective": {
          "mode": "choice",
          "items": [
            "strategic",
            "confident",
            "steady"
          ],
          "pick": 1
        },
        "optional_sentences": {
          "mode": "subset",
          "items": [
            "Let your {adjective} focus highlight the wins at work.",
            "Organize your plans around one {adjective} priority.",
            "Share a {adjective} update with your collaborators."
          ],
          "minimum": 0,
          "maximum": 2
        }
      }
    },
    {
      "archetype": "Radiant Expansion",
      "intensity": "gentle",
      "area": "love",
      "clause_variants": [
        "Gentle radiant energy supports your relationship connections.",
        "Momentum guides openings in your relationships with measured clarity."
      ],
      "bullet_templates": {
        "do": [
          "Focus on {phrase} to nourish your connections.",
          "Choose {phrase} to keep conversations sincere.",
          "Set {phrase} intentions that honor your heart.",
          "Plan {phrase} gestures that feel genuine."
        ],
        "avoid": [
          "Avoid {phrase} if it closes your heart.",
          "Skip {phrase} when conversations need softness.",
          "Hold back from {phrase} until emotions settle.",
          "Delay {phrase} choices that disrupt trust."
        ]
      },
      "variation_groups": {
        "clauses": {
          "mode": "permutation",
          "items": [
            "Gentle radiant energy supports your relationship connections.",
            "Momentum guides openings in your relationships with measured clarity."
          ]
        },
        "adjective": {
          "mode": "choice",
          "items": [
            "warm",
            "tender",
            "open-hearted"
          ],
          "pick": 1
        },
        "optional_sentences": {
          "mode": "subset",
          "items": [
            "Offer a {adjective} gesture that feels true.",
            "Name one {adjective} boundary that supports connection.",
            "Bring {adjective} attention to the way you listen."
          ],
          "minimum": 0,
          "maximum": 2
        }
      }
    },
    {
      "archetype": "Radiant Expansion",
      "intensity": "gentle",
      "area": "health",
      "clause_variants": [
        "Gentle radiant energy supports your wellness rhythms.",
        "Momentum guides your wellness care with measured clarity."
      ],
      "bullet_templates": {
        "do": [
          "Focus on {phrase} to tune into your body.",
          "Choose {phrase} to keep wellness steady.",
          "Set {phrase} rituals that replenish you.",
          "Plan {phrase} care to protect your reserves."
        ],
        "avoid": [
          "Avoid {phrase} if it depletes your body.",
          "Skip {phrase} when you crave rest.",
          "Hold back from {phrase} until strength returns.",
          "Delay {phrase} pushes that tax your system."
        ]
      },
      "variation_groups": {
        "clauses": {
          "mode": "permutation",
          "items": [
            "Gentle radiant energy supports your wellness rhythms.",
            "Momentum guides your wellness care with measured clarity."
          ]
        },
        "adjective": {
          "mode": "choice",
          "items": [
            "restorative",
            "energizing",
            "gentle"
          ],
          "pick": 1
        },
        "optional_sentences": {
          "mode": "subset",
          "items": [
            "Choose a {adjective} ritual that anchors you.",
            "Track one {adjective} shift in your body.",
            "Move with a {adjective} rhythm that respects your energy."
          ],
          "minimum": 0,
          "maximum": 2
        }
      }
    },
    {
      "archetype": "Radiant Expansion",
      "intensity": "gentle",
      "area": "finance",
      "clause_variants": [
        "Gentle radiant energy supports your financial decisions.",
        "Momentum guides your financial planning with measured clarity."
      ],
      "bullet_templates": {
        "do": [
          "Focus on {phrase} to stabilize your finances.",
          "Choose {phrase} to back smart investments.",
          "Set {phrase} steps that support your budget.",
          "Plan {phrase} moves with practical insight."
        ],
        "avoid": [
          "Avoid {phrase} if budgets feel tight.",
          "Skip {phrase} when facts are unclear.",
          "Hold back from {phrase} until numbers align.",
          "Delay {phrase} commitments that add risk."
        ]
      },
      "variation_groups": {
        "clauses": {
          "mode": "permutation",
          "items": [
            "Gentle radiant energy supports your financial decisions.",
            "Momentum guides your financial planning with measured clarity."
          ]
        },
        "adjective": {
          "mode": "choice",
          "items": [
            "savvy",
            "practical",
            "resourceful"
          ],
          "pick": 1
        },
        "optional_sentences": {
          "mode": "subset",
          "items": [
            "Outline a {adjective} move for your resources.",
            "Review a {adjective} detail before you commit.",
            "Celebrate a {adjective} decision that reinforced stability."
          ],
          "minimum": 0,
          "maximum": 2
        }
      }
    },
    {
      "archetype": "Radiant Expansion",
      "intensity": "steady",
      "area": "general",
      "clause_variants": [
        "Steady radiant energy supports your day flow.",
        "Momentum guides your day choices with reliable clarity."
      ],
      "bullet_templates": {
        "do": [
          "Focus on {phrase} to stay aligned today.",
          "Choose {phrase} to anchor your intentions.",
          "Set {phrase} priorities that feel true.",
          "Plan {phrase} moves with confidence."
        ],
        "avoid": [
          "Avoid {phrase} if it scatters your energy.",
          "Skip {phrase} when you need clarity.",
          "Hold back from {phrase} until timing improves.",
          "Delay {phrase} choices that feel rushed."
        ]
      },
      "variation_groups": {
        "clauses": {
          "mode": "permutation",
          "items": [
            "Steady radiant energy supports your day flow.",
            "Momentum guides your day choices with reliable clarity."
          ]
        },
        "adjective": {
          "mode": "choice",
          "items": [
            "steady",
            "radiant",
            "grounded"
          ],
          "pick": 1
        },
        "optional_sentences": {
          "mode": "subset",
          "items": [
            "Keep a {adjective} pace as you move through today.",
            "Share a {adjective} insight with someone you trust.",
            "Note one {adjective} choice that feels aligned."
          ],
          "minimum": 0,
          "maximum": 2
        }
      }
    },
    {
      "archetype": "Radiant Expansion",
      "intensity": "steady",
      "area": "career",
      "clause_variants": [
        "Steady radiant energy supports your career progress.",
        "Momentum guides your career moves with reliable clarity."
      ],
      "bullet_templates": {
        "do": [
          "Focus on {phrase} to keep momentum on your career path.",
          "Choose {phrase} to support professional wins.",
          "Set {phrase} priorities that highlight your leadership.",
          "Plan {phrase} moves to ground your strategy."
        ],
        "avoid": [
          "Avoid {phrase} if it derails your professional focus.",
          "Skip {phrase} when the team needs steadiness.",
          "Hold back from {phrase} until the plan is solid.",
          "Delay {phrase} moves that stretch resources too thin."
        ]
      },
      "variation_groups": {
        "clauses": {
          "mode": "permutation",
          "items": [
            "Steady radiant energy supports your career progress.",
            "Momentum guides your career moves with reliable clarity."
          ]
        },
        "adjective": {
          "mode": "choice",
          "items": [
            "strategic",
            "confident",
            "steady"
          ],
          "pick": 1
        },
        "optional_sentences": {
          "mode": "subset",
          "items": [
            "Let your {adjective} focus highlight the wins at work.",
            "Organize your plans around one {adjective} priority.",
            "Share a {adjective} update with your collaborators."
          ],
          "minimum": 0,
          "maximum": 2
        }
      }
    },
    {
      "archetype": "Radiant Expansion",
      "intensity": "steady",
      "area": "love",
      "clause_variants": [
        "Steady radiant energy supports your relationship connections.",
        "Momentum guides openings in your relationships with reliable clarity."
      ],
      "bullet_templates": {
        "do": [
          "Focus on {phrase} to nourish your connections.",
          "Choose {phrase} to keep conversations sincere.",
          "Set {phrase} intentions that honor your heart.",
          "Plan {phrase} gestures that feel genuine."
        ],
        "avoid": [
          "Avoid {phrase} if it closes your heart.",
          "Skip {phrase} when conversations need softness.",
          "Hold back from {phrase} until emotions settle.",
          "Delay {phrase} choices that disrupt trust."
        ]
      },
      "variation_groups": {
        "clauses": {
          "mode": "permutation",
          "items": [
            "Steady radiant energy supports your relationship connections.",
            "Momentum guides openings in your relationships with reliable clarity."
          ]
        },
        "adjective": {
          "mode": "choice",
          "items": [
            "warm",
            "tender",
            "open-hearted"
          ],
          "pick": 1
        },
        "optional_sentences": {
          "mode": "subset",
          "items": [
            "Offer a {adjective} gesture that feels true.",
            "Name one {adjective} boundary that supports connection.",
            "Bring {adjective} attention to the way you listen."
          ],
          "minimum": 0,
          "maximum": 2
        }
      }
    },
    {
      "archetype": "Radiant Expansion",
      "intensity": "steady",
      "area": "health",
      "clause_variants": [
        "Steady radiant energy supports your wellness rhythms.",
        "Momentum guides your wellness care with reliable clarity."
      ],
      "bullet_templates": {
        "do": [
          "Focus on {phrase} to tune into your body.",
          "Choose {phrase} to keep wellness steady.",
          "Set {phrase} rituals that replenish you.",
          "Plan {phrase} care to protect your reserves."
        ],
        "avoid": [
          "Avoid {phrase} if it depletes your body.",
          "Skip {phrase} when you crave rest.",
          "Hold back from {phrase} until strength returns.",
          "Delay {phrase} pushes that tax your system."
        ]
      },
      "variation_groups": {
        "clauses": {
          "mode": "permutation",
          "items": [
            "Steady radiant energy supports your wellness rhythms.",
            "Momentum guides your wellness care with reliable clarity."
          ]
        },
        "adjective": {
          "mode": "choice",
          "items": [
            "restorative",
            "energizing",
            "gentle"
          ],
          "pick": 1
        },
        "optional_sentences": {
          "mode": "subset",
          "items": [
            "Choose a {adjective} ritual that anchors you.",
            "Track one {adjective} shift in your body.",
            "Move with a {adjective} rhythm that respects your energy."
          ],
          "minimum": 0,
          "maximum": 2
        }
      }
    },
    {
      "archetype": "Radiant Expansion",
      "intensity": "steady",
      "area": "finance",
      "clause_variants": [
        "Steady radiant energy supports your financial decisions.",
        "Momentum guides your financial planning with reliable clarity."
      ],
      "bullet_templates": {
        "do": [
          "Focus on {phrase} to stabilize your finances.",
          "Choose {phrase} to back smart investments.",
          "Set {phrase} steps that support your budget.",
          "Plan {phrase} moves with practical insight."
        ],
        "avoid": [
          "Avoid {phrase} if budgets feel tight.",
          "Skip {phrase} when facts are unclear.",
          "Hold back from {phrase} until numbers align.",
          "Delay {phrase} commitments that add risk."
        ]
      },
      "variation_groups": {
        "clauses": {
          "mode": "permutation",
          "items": [
            "Steady radiant energy supports your financial decisions.",
            "Momentum guides your financial planning with reliable clarity."
          ]
        },
        "adjective": {
          "mode": "choice",
          "items": [
            "savvy",
            "practical",
            "resourceful"
          ],
          "pick": 1
        },
        "optional_sentences": {
          "mode": "subset",
          "items": [
            "Outline a {adjective} move for your resources.",
            "Review a {adjective} detail before you commit.",
            "Celebrate a {adjective} decision that reinforced stability."
          ],
          "minimum": 0,
          "maximum": 2
        }
      }
    },
    {
      "archetype": "Radiant Expansion",
      "intensity": "strong",
      "area": "general",
      "clause_variants": [
        "Strong radiant energy supports your day flow.",
        "Momentum guides your day choices with bold clarity."
      ],
      "bullet_templates": {
        "do": [
          "Focus on {phrase} to stay aligned today.",
          "Choose {phrase} to anchor your intentions.",
          "Set {phrase} priorities that feel true.",
          "Plan {phrase} moves with confidence."
        ],
        "avoid": [
          "Avoid {phrase} if it scatters your energy.",
          "Skip {phrase} when you need clarity.",
          "Hold back from {phrase} until timing improves.",
          "Delay {phrase} choices that feel rushed."
        ]
      },
      "variation_groups": {
        "clauses": {
          "mode": "permutation",
          "items": [
            "Strong radiant energy supports your day flow.",
            "Momentum guides your day choices with bold clarity."
          ]
        },
        "adjective": {
          "mode": "choice",
          "items": [
            "steady",
            "radiant",
            "grounded"
          ],
          "pick": 1
        },
        "optional_sentences": {
          "mode": "subset",
          "items": [
            "Keep a {adjective} pace as you move through today.",
            "Share a {adjective} insight with someone you trust.",
            "Note one {adjective} choice that feels aligned."
          ],
          "minimum": 0,
          "maximum": 2
        }
      }
    },
    {
      "archetype": "Radiant Expansion",
      "intensity": "strong",
      "area": "career",
      "clause_variants": [
        "Strong radiant energy supports your career progress.",
        "Momentum guides your career moves with bold clarity."
      ],
      "bullet_templates": {
        "do": [
          "Focus on {phrase} to keep momentum on your career path.",
          "Choose {phrase} to support professional wins.",
          "Set {phrase} priorities that highlight your leadership.",
          "Plan {phrase} moves to ground your strategy."
        ],
        "avoid": [
          "Avoid {phrase} if it derails your professional focus.",
          "Skip {phrase} when the team needs steadiness.",
          "Hold back from {phrase} until the plan is solid.",
          "Delay {phrase} moves that stretch resources too thin."
        ]
      },
      "variation_groups": {
        "clauses": {
          "mode": "permutation",
          "items": [
            "Strong radiant energy supports your career progress.",
            "Momentum guides your career moves with bold clarity."
          ]
        },
        "adjective": {
          "mode": "choice",
          "items": [
            "strategic",
            "confident",
            "steady"
          ],
          "pick": 1
        },
        "optional_sentences": {
          "mode": "subset",
          "items": [
            "Let your {adjective} focus highlight the wins at work.",
            "Organize your plans around one {adjective} priority.",
            "Share a {adjective} update with your collaborators."
          ],
          "minimum": 0,
          "maximum": 2
        }
      }
    },
    {
      "archetype": "Radiant Expansion",
      "intensity": "strong",
      "area": "love",
      "clause_variants": [
        "Strong radiant energy supports your relationship connections.",
        "Momentum guides openings in your relationships with bold clarity."
      ],
      "bullet_templates": {
        "do": [
          "Focus on {phrase} to nourish your connections.",
          "Choose {phrase} to keep conversations sincere.",
          "Set {phrase} intentions that honor your heart.",
          "Plan {phrase} gestures that feel genuine."
        ],
        "avoid": [
          "Avoid {phrase} if it closes your heart.",
          "Skip {phrase} when conversations need softness.",
          "Hold back from {phrase} until emotions settle.",
          "Delay {phrase} choices that disrupt trust."
        ]
      },
      "variation_groups": {
        "clauses": {
          "mode": "permutation",
          "items": [
            "Strong radiant energy supports your relationship connections.",
            "Momentum guides openings in your relationships with bold clarity."
          ]
        },
        "adjective": {
          "mode": "choice",
          "items": [
            "warm",
            "tender",
            "open-hearted"
          ],
          "pick": 1
        },
        "optional_sentences": {
          "mode": "subset",
          "items": [
            "Offer a {adjective} gesture that feels true.",
            "Name one {adjective} boundary that supports connection.",
            "Bring {adjective} attention to the way you listen."
          ],
          "minimum": 0,
          "maximum": 2
        }
      }
    },
    {
      "archetype": "Radiant Expansion",
      "intensity": "strong",
      "area": "health",
      "clause_variants": [
        "Strong radiant energy supports your wellness rhythms.",
        "Momentum guides your wellness care with bold clarity."
      ],
      "bullet_templates": {
        "do": [
          "Focus on {phrase} to tune into your body.",
          "Choose {phrase} to keep wellness steady.",
          "Set {phrase} rituals that replenish you.",
          "Plan {phrase} care to protect your reserves."
        ],
        "avoid": [
          "Avoid {phrase} if it depletes your body.",
          "Skip {phrase} when you crave rest.",
          "Hold back from {phrase} until strength returns.",
          "Delay {phrase} pushes that tax your system."
        ]
      },
      "variation_groups": {
        "clauses": {
          "mode": "permutation",
          "items": [
            "Strong radiant energy supports your wellness rhythms.",
            "Momentum guides your wellness care with bold clarity."
          ]
        },
        "adjective": {
          "mode": "choice",
          "items": [
            "restorative",
            "energizing",
            "gentle"
          ],
          "pick": 1
        },
        "optional_sentences": {
          "mode": "subset",
          "items": [
            "Choose a {adjective} ritual that anchors you.",
            "Track one {adjective} shift in your body.",
            "Move with a {adjective} rhythm that respects your energy."
          ],
          "minimum": 0,
          "maximum": 2
        }
      }
    },
    {
      "archetype": "Radiant Expansion",
      "intensity": "strong",
      "area": "finance",
      "clause_variants": [
        "Strong radiant energy supports your financial decisions.",
        "Momentum guides your financial planning with bold clarity."
      ],
      "bullet_templates": {
        "do": [
          "Focus on {phrase} to stabilize your finances.",
          "Choose {phrase} to back smart investments.",
          "Set {phrase} steps that support your budget.",
          "Plan {phrase} moves with practical insight."
        ],
        "avoid": [
          "Avoid {phrase} if budgets feel tight.",
          "Skip {phrase} when facts are unclear.",
          "Hold back from {phrase} until numbers align.",
          "Delay {phrase} commitments that add risk."
        ]
      },
      "variation_groups": {
        "clauses": {
          "mode": "permutation",
          "items": [
            "Strong radiant energy supports your financial decisions.",
            "Momentum guides your financial planning with bold clarity."
          ]
        },
        "adjective": {
          "mode": "choice",
          "items": [
            "savvy",
            "practical",
            "resourceful"
          ],
          "pick": 1
        },
        "optional_sentences": {
          "mode": "subset",
          "items": [
            "Outline a {adjective} move for your resources.",
            "Review a {adjective} detail before you commit.",
            "Celebrate a {adjective} decision that reinforced stability."
          ],
          "minimum": 0,
          "maximum": 2
        }
      }
    },
    {
      "archetype": "Radiant Expansion",
      "intensity": "surge",
      "area": "general",
      "clause_variants": [
        "Peak radiant energy supports your day flow.",
        "Momentum guides your day choices with urgent clarity."
      ],
      "bullet_templates": {
        "do": [
          "Focus on {phrase} to stay aligned today.",
          "Choose {phrase} to anchor your intentions.",
          "Set {phrase} priorities that feel true.",
          "Plan {phrase} moves with confidence."
        ],
        "avoid": [
          "Avoid {phrase} if it scatters your energy.",
          "Skip {phrase} when you need clarity.",
          "Hold back from {phrase} until timing improves.",
          "Delay {phrase} choices that feel rushed."
        ]
      },
      "variation_groups": {
        "clauses": {
          "mode": "permutation",
          "items": [
            "Peak radiant energy supports your day flow.",
            "Momentum guides your day choices with urgent clarity."
          ]
        },
        "adjective": {
          "mode": "choice",
          "items": [
            "steady",
            "radiant",
            "grounded"
          ],
          "pick": 1
        },
        "optional_sentences": {
          "mode": "subset",
          "items": [
            "Keep a {adjective} pace as you move through today.",
            "Share a {adjective} insight with someone you trust.",
            "Note one {adjective} choice that feels aligned."
          ],
          "minimum": 0,
          "maximum": 2
        }
      }
    },
    {
      "archetype": "Radiant Expansion",
      "intensity": "surge",
      "area": "career",
      "clause_variants": [
        "Peak radiant energy supports your career progress.",
        "Momentum guides your career moves with urgent clarity."
      ],
      "bullet_templates": {
        "do": [
          "Focus on {phrase} to keep momentum on your career path.",
          "Choose {phrase} to support professional wins.",
          "Set {phrase} priorities that highlight your leadership.",
          "Plan {phrase} moves to ground your strategy."
        ],
        "avoid": [
          "Avoid {phrase} if it derails your professional focus.",
          "Skip {phrase} when the team needs steadiness.",
          "Hold back from {phrase} until the plan is solid.",
          "Delay {phrase} moves that stretch resources too thin."
        ]
      },
      "variation_groups": {
        "clauses": {
          "mode": "permutation",
          "items": [
            "Peak radiant energy supports your career progress.",
            "Momentum guides your career moves with urgent clarity."
          ]
        },
        "adjective": {
          "mode": "choice",
          "items": [
            "strategic",
            "confident",
            "steady"
          ],
          "pick": 1
        },
        "optional_sentences": {
          "mode": "subset",
          "items": [
            "Let your {adjective} focus highlight the wins at work.",
            "Organize your plans around one {adjective} priority.",
            "Share a {adjective} update with your collaborators."
          ],
          "minimum": 0,
          "maximum": 2
        }
      }
    },
    {
      "archetype": "Radiant Expansion",
      "intensity": "surge",
      "area": "love",
      "clause_variants": [
        "Peak radiant energy supports your relationship connections.",
        "Momentum guides openings in your relationships with urgent clarity."
      ],
      "bullet_templates": {
        "do": [
          "Focus on {phrase} to nourish your connections.",
          "Choose {phrase} to keep conversations sincere.",
          "Set {phrase} intentions that honor your heart.",
          "Plan {phrase} gestures that feel genuine."
        ],
        "avoid": [
          "Avoid {phrase} if it closes your heart.",
          "Skip {phrase} when conversations need softness.",
          "Hold back from {phrase} until emotions settle.",
          "Delay {phrase} choices that disrupt trust."
        ]
      },
      "variation_groups": {
        "clauses": {
          "mode": "permutation",
          "items": [
            "Peak radiant energy supports your relationship connections.",
            "Momentum guides openings in your relationships with urgent clarity."
          ]
        },
        "adjective": {
          "mode": "choice",
          "items": [
            "warm",
            "tender",
            "open-hearted"
          ],
          "pick": 1
        },
        "optional_sentences": {
          "mode": "subset",
          "items": [
            "Offer a {adjective} gesture that feels true.",
            "Name one {adjective} boundary that supports connection.",
            "Bring {adjective} attention to the way you listen."
          ],
          "minimum": 0,
          "maximum": 2
        }
      }
    },
    {
      "archetype": "Radiant Expansion",
      "intensity": "surge",
      "area": "health",
      "clause_variants": [
        "Peak radiant energy supports your wellness rhythms.",
        "Momentum guides your wellness care with urgent clarity."
      ],
      "bullet_templates": {
        "do": [
          "Focus on {phrase} to tune into your body.",
          "Choose {phrase} to keep wellness steady.",
          "Set {phrase} rituals that replenish you.",
          "Plan {phrase} care to protect your reserves."
        ],
        "avoid": [
          "Avoid {phrase} if it depletes your body.",
          "Skip {phrase} when you crave rest.",
          "Hold back from {phrase} until strength returns.",
          "Delay {phrase} pushes that tax your system."
        ]
      },
      "variation_groups": {
        "clauses": {
          "mode": "permutation",
          "items": [
            "Peak radiant energy supports your wellness rhythms.",
            "Momentum guides your wellness care with urgent clarity."
          ]
        },
        "adjective": {
          "mode": "choice",
          "items": [
            "restorative",
            "energizing",
            "gentle"
          ],
          "pick": 1
        },
        "optional_sentences": {
          "mode": "subset",
          "items": [
            "Choose a {adjective} ritual that anchors you.",
            "Track one {adjective} shift in your body.",
            "Move with a {adjective} rhythm that respects your energy."
          ],
          "minimum": 0,
          "maximum": 2
        }
      }
    },
    {
      "archetype": "Radiant Expansion",
      "intensity": "surge",
      "area": "finance",
      "clause_variants": [
        "Peak radiant energy supports your financial decisions.",
        "Momentum guides your financial planning with urgent clarity."
      ],
      "bullet_templates": {
        "do": [
          "Focus on {phrase} to stabilize your finances.",
          "Choose {phrase} to back smart investments.",
          "Set {phrase} steps that support your budget.",
          "Plan {phrase} moves with practical insight."
        ],
        "avoid": [
          "Avoid {phrase} if budgets feel tight.",
          "Skip {phrase} when facts are unclear.",
          "Hold back from {phrase} until numbers align.",
          "Delay {phrase} commitments that add risk."
        ]
      },
      "variation_groups": {
        "clauses": {
          "mode": "permutation",
          "items": [
            "Peak radiant energy supports your financial decisions.",
            "Momentum guides your financial planning with urgent clarity."
          ]
        },
        "adjective": {
          "mode": "choice",
          "items": [
            "savvy",
            "practical",
            "resourceful"
          ],
          "pick": 1
        },
        "optional_sentences": {
          "mode": "subset",
          "items": [
            "Outline a {adjective} move for your resources.",
            "Review a {adjective} detail before you commit.",
            "Celebrate a {adjective} decision that reinforced stability."
          ],
          "minimum": 0,
          "maximum": 2
        }
      }
    },
    {
      "archetype": "Prosperity Build",
      "intensity": "background",
      "area": "general",
      "clause_variants": [
        "Subtle grounded energy supports your day flow.",
        "Strategy guides your day choices with calm focus."
      ],
      "bullet_templates": {
        "do": [
          "Focus on {phrase} to stay aligned today.",
          "Choose {phrase} to anchor your intentions.",
          "Set {phrase} priorities that feel true.",
          "Plan {phrase} moves with confidence."
        ],
        "avoid": [
          "Avoid {phrase} if it scatters your energy.",
          "Skip {phrase} when you need clarity.",
          "Hold back from {phrase} until timing improves.",
          "Delay {phrase} choices that feel rushed."
        ]
      },
      "variation_groups": {
        "clauses": {
          "mode": "permutation",
          "items": [
            "Subtle grounded energy supports your day flow.",
            "Strategy guides your day choices with calm focus."
          ]
        },
        "adjective": {
          "mode": "choice",
          "items": [
            "steady",
            "radiant",
            "grounded"
          ],
          "pick": 1
        },
        "optional_sentences": {
          "mode": "subset",
          "items": [
            "Keep a {adjective} pace as you move through today.",
            "Share a {adjective} insight with someone you trust.",
            "Note one {adjective} choice that feels aligned."
          ],
          "minimum": 0,
          "maximum": 2
        }
      }
    },
    {
      "archetype": "Prosperity Build",
      "intensity": "background",
      "area": "career",
      "clause_variants": [
        "Subtle grounded energy supports your career progress.",
        "Strategy guides your career moves with grounded clarity."
      ],
      "bullet_templates": {
        "do": [
          "Focus on {phrase} to keep momentum on your career path.",
          "Choose {phrase} to support professional wins.",
          "Set {phrase} priorities that highlight your leadership.",
          "Plan {phrase} moves to ground your strategy."
        ],
        "avoid": [
          "Avoid {phrase} if it derails your professional focus.",
          "Skip {phrase} when the team needs steadiness.",
          "Hold back from {phrase} until the plan is solid.",
          "Delay {phrase} moves that stretch resources too thin."
        ]
      },
      "variation_groups": {
        "clauses": {
          "mode": "permutation",
          "items": [
            "Subtle grounded energy supports your career progress.",
            "Strategy guides your career moves with grounded clarity."
          ]
        },
        "adjective": {
          "mode": "choice",
          "items": [
            "strategic",
            "confident",
            "steady"
          ],
          "pick": 1
        },
        "optional_sentences": {
          "mode": "subset",
          "items": [
            "Let your {adjective} focus highlight the wins at work.",
            "Organize your plans around one {adjective} priority.",
            "Share a {adjective} update with your collaborators."
          ],
          "minimum": 0,
          "maximum": 2
        }
      }
    },
    {
      "archetype": "Prosperity Build",
      "intensity": "background",
      "area": "love",
      "clause_variants": [
        "Subtle grounded energy supports your relationship connections.",
<<<<<<< HEAD
        "Strategy guides openings in your relationships with warm intention."
=======
        "Strategy guides openings in your relationships with quiet clarity."
>>>>>>> ca141528
      ],
      "bullet_templates": {
        "do": [
          "Focus on {phrase} to nourish your connections.",
          "Choose {phrase} to keep conversations sincere.",
          "Set {phrase} intentions that honor your heart.",
          "Plan {phrase} gestures that feel genuine."
        ],
        "avoid": [
          "Avoid {phrase} if it closes your heart.",
          "Skip {phrase} when conversations need softness.",
          "Hold back from {phrase} until emotions settle.",
          "Delay {phrase} choices that disrupt trust."
        ]
      },
      "variation_groups": {
        "clauses": {
          "mode": "permutation",
          "items": [
            "Subtle grounded energy supports your relationship connections.",
<<<<<<< HEAD
            "Strategy guides openings in your relationships with warm intention."
=======
            "Strategy guides openings in your relationships with quiet clarity."
>>>>>>> ca141528
          ]
        },
        "adjective": {
          "mode": "choice",
          "items": [
            "warm",
            "tender",
            "open-hearted"
          ],
          "pick": 1
        },
        "optional_sentences": {
          "mode": "subset",
          "items": [
            "Offer a {adjective} gesture that feels true.",
            "Name one {adjective} boundary that supports connection.",
            "Bring {adjective} attention to the way you listen."
          ],
          "minimum": 0,
          "maximum": 2
        }
      }
    },
    {
      "archetype": "Prosperity Build",
      "intensity": "background",
      "area": "health",
      "clause_variants": [
        "Subtle grounded energy supports your wellness rhythms.",
        "Strategy guides your wellness care with mindful pacing."
      ],
      "bullet_templates": {
        "do": [
          "Focus on {phrase} to tune into your body.",
          "Choose {phrase} to keep wellness steady.",
          "Set {phrase} rituals that replenish you.",
          "Plan {phrase} care to protect your reserves."
        ],
        "avoid": [
          "Avoid {phrase} if it depletes your body.",
          "Skip {phrase} when you crave rest.",
          "Hold back from {phrase} until strength returns.",
          "Delay {phrase} pushes that tax your system."
        ]
      },
      "variation_groups": {
        "clauses": {
          "mode": "permutation",
          "items": [
            "Subtle grounded energy supports your wellness rhythms.",
            "Strategy guides your wellness care with mindful pacing."
          ]
        },
        "adjective": {
          "mode": "choice",
          "items": [
            "restorative",
            "energizing",
            "gentle"
          ],
          "pick": 1
        },
        "optional_sentences": {
          "mode": "subset",
          "items": [
            "Choose a {adjective} ritual that anchors you.",
            "Track one {adjective} shift in your body.",
            "Move with a {adjective} rhythm that respects your energy."
          ],
          "minimum": 0,
          "maximum": 2
        }
      }
    },
    {
      "archetype": "Prosperity Build",
      "intensity": "background",
      "area": "finance",
      "clause_variants": [
        "Subtle grounded energy supports your financial decisions.",
<<<<<<< HEAD
        "Strategy guides your financial planning with measured clarity."
=======
        "Strategy guides your financial planning with quiet clarity."
>>>>>>> ca141528
      ],
      "bullet_templates": {
        "do": [
          "Focus on {phrase} to stabilize your finances.",
          "Choose {phrase} to back smart investments.",
          "Set {phrase} steps that support your budget.",
          "Plan {phrase} moves with practical insight."
        ],
        "avoid": [
          "Avoid {phrase} if budgets feel tight.",
          "Skip {phrase} when facts are unclear.",
          "Hold back from {phrase} until numbers align.",
          "Delay {phrase} commitments that add risk."
        ]
      },
      "variation_groups": {
        "clauses": {
          "mode": "permutation",
          "items": [
            "Subtle grounded energy supports your financial decisions.",
<<<<<<< HEAD
            "Strategy guides your financial planning with measured clarity."
=======
            "Strategy guides your financial planning with quiet clarity."
>>>>>>> ca141528
          ]
        },
        "adjective": {
          "mode": "choice",
          "items": [
            "savvy",
            "practical",
            "resourceful"
          ],
          "pick": 1
        },
        "optional_sentences": {
          "mode": "subset",
          "items": [
            "Outline a {adjective} move for your resources.",
            "Review a {adjective} detail before you commit.",
            "Celebrate a {adjective} decision that reinforced stability."
          ],
          "minimum": 0,
          "maximum": 2
        }
      }
    },
    {
      "archetype": "Prosperity Build",
      "intensity": "gentle",
      "area": "general",
      "clause_variants": [
        "Gentle grounded energy supports your day flow.",
        "Strategy guides your day choices with measured clarity."
      ],
      "bullet_templates": {
        "do": [
          "Focus on {phrase} to stay aligned today.",
          "Choose {phrase} to anchor your intentions.",
          "Set {phrase} priorities that feel true.",
          "Plan {phrase} moves with confidence."
        ],
        "avoid": [
          "Avoid {phrase} if it scatters your energy.",
          "Skip {phrase} when you need clarity.",
          "Hold back from {phrase} until timing improves.",
          "Delay {phrase} choices that feel rushed."
        ]
      },
      "variation_groups": {
        "clauses": {
          "mode": "permutation",
          "items": [
            "Gentle grounded energy supports your day flow.",
            "Strategy guides your day choices with measured clarity."
          ]
        },
        "adjective": {
          "mode": "choice",
          "items": [
            "steady",
            "radiant",
            "grounded"
          ],
          "pick": 1
        },
        "optional_sentences": {
          "mode": "subset",
          "items": [
            "Keep a {adjective} pace as you move through today.",
            "Share a {adjective} insight with someone you trust.",
            "Note one {adjective} choice that feels aligned."
          ],
          "minimum": 0,
          "maximum": 2
        }
      }
    },
    {
      "archetype": "Prosperity Build",
      "intensity": "gentle",
      "area": "career",
      "clause_variants": [
        "Gentle grounded energy supports your career progress.",
        "Strategy guides your career moves with measured clarity."
      ],
      "bullet_templates": {
        "do": [
          "Focus on {phrase} to keep momentum on your career path.",
          "Choose {phrase} to support professional wins.",
          "Set {phrase} priorities that highlight your leadership.",
          "Plan {phrase} moves to ground your strategy."
        ],
        "avoid": [
          "Avoid {phrase} if it derails your professional focus.",
          "Skip {phrase} when the team needs steadiness.",
          "Hold back from {phrase} until the plan is solid.",
          "Delay {phrase} moves that stretch resources too thin."
        ]
      },
      "variation_groups": {
        "clauses": {
          "mode": "permutation",
          "items": [
            "Gentle grounded energy supports your career progress.",
            "Strategy guides your career moves with measured clarity."
          ]
        },
        "adjective": {
          "mode": "choice",
          "items": [
            "strategic",
            "confident",
            "steady"
          ],
          "pick": 1
        },
        "optional_sentences": {
          "mode": "subset",
          "items": [
            "Let your {adjective} focus highlight the wins at work.",
            "Organize your plans around one {adjective} priority.",
            "Share a {adjective} update with your collaborators."
          ],
          "minimum": 0,
          "maximum": 2
        }
      }
    },
    {
      "archetype": "Prosperity Build",
      "intensity": "gentle",
      "area": "love",
      "clause_variants": [
        "Gentle grounded energy supports your relationship connections.",
        "Strategy guides openings in your relationships with measured clarity."
      ],
      "bullet_templates": {
        "do": [
          "Focus on {phrase} to nourish your connections.",
          "Choose {phrase} to keep conversations sincere.",
          "Set {phrase} intentions that honor your heart.",
          "Plan {phrase} gestures that feel genuine."
        ],
        "avoid": [
          "Avoid {phrase} if it closes your heart.",
          "Skip {phrase} when conversations need softness.",
          "Hold back from {phrase} until emotions settle.",
          "Delay {phrase} choices that disrupt trust."
        ]
      },
      "variation_groups": {
        "clauses": {
          "mode": "permutation",
          "items": [
            "Gentle grounded energy supports your relationship connections.",
            "Strategy guides openings in your relationships with measured clarity."
          ]
        },
        "adjective": {
          "mode": "choice",
          "items": [
            "warm",
            "tender",
            "open-hearted"
          ],
          "pick": 1
        },
        "optional_sentences": {
          "mode": "subset",
          "items": [
            "Offer a {adjective} gesture that feels true.",
            "Name one {adjective} boundary that supports connection.",
            "Bring {adjective} attention to the way you listen."
          ],
          "minimum": 0,
          "maximum": 2
        }
      }
    },
    {
      "archetype": "Prosperity Build",
      "intensity": "gentle",
      "area": "health",
      "clause_variants": [
        "Gentle grounded energy supports your wellness rhythms.",
        "Strategy guides your wellness care with measured clarity."
      ],
      "bullet_templates": {
        "do": [
          "Focus on {phrase} to tune into your body.",
          "Choose {phrase} to keep wellness steady.",
          "Set {phrase} rituals that replenish you.",
          "Plan {phrase} care to protect your reserves."
        ],
        "avoid": [
          "Avoid {phrase} if it depletes your body.",
          "Skip {phrase} when you crave rest.",
          "Hold back from {phrase} until strength returns.",
          "Delay {phrase} pushes that tax your system."
        ]
      },
      "variation_groups": {
        "clauses": {
          "mode": "permutation",
          "items": [
            "Gentle grounded energy supports your wellness rhythms.",
            "Strategy guides your wellness care with measured clarity."
          ]
        },
        "adjective": {
          "mode": "choice",
          "items": [
            "restorative",
            "energizing",
            "gentle"
          ],
          "pick": 1
        },
        "optional_sentences": {
          "mode": "subset",
          "items": [
            "Choose a {adjective} ritual that anchors you.",
            "Track one {adjective} shift in your body.",
            "Move with a {adjective} rhythm that respects your energy."
          ],
          "minimum": 0,
          "maximum": 2
        }
      }
    },
    {
      "archetype": "Prosperity Build",
      "intensity": "gentle",
      "area": "finance",
      "clause_variants": [
        "Gentle grounded energy supports your financial decisions.",
        "Strategy guides your financial planning with measured clarity."
      ],
      "bullet_templates": {
        "do": [
          "Focus on {phrase} to stabilize your finances.",
          "Choose {phrase} to back smart investments.",
          "Set {phrase} steps that support your budget.",
          "Plan {phrase} moves with practical insight."
        ],
        "avoid": [
          "Avoid {phrase} if budgets feel tight.",
          "Skip {phrase} when facts are unclear.",
          "Hold back from {phrase} until numbers align.",
          "Delay {phrase} commitments that add risk."
        ]
      },
      "variation_groups": {
        "clauses": {
          "mode": "permutation",
          "items": [
            "Gentle grounded energy supports your financial decisions.",
            "Strategy guides your financial planning with measured clarity."
          ]
        },
        "adjective": {
          "mode": "choice",
          "items": [
            "savvy",
            "practical",
            "resourceful"
          ],
          "pick": 1
        },
        "optional_sentences": {
          "mode": "subset",
          "items": [
            "Outline a {adjective} move for your resources.",
            "Review a {adjective} detail before you commit.",
            "Celebrate a {adjective} decision that reinforced stability."
          ],
          "minimum": 0,
          "maximum": 2
        }
      }
    },
    {
      "archetype": "Prosperity Build",
      "intensity": "steady",
      "area": "general",
      "clause_variants": [
        "Steady grounded energy supports your day flow.",
        "Strategy guides your day choices with reliable clarity."
      ],
      "bullet_templates": {
        "do": [
          "Focus on {phrase} to stay aligned today.",
          "Choose {phrase} to anchor your intentions.",
          "Set {phrase} priorities that feel true.",
          "Plan {phrase} moves with confidence."
        ],
        "avoid": [
          "Avoid {phrase} if it scatters your energy.",
          "Skip {phrase} when you need clarity.",
          "Hold back from {phrase} until timing improves.",
          "Delay {phrase} choices that feel rushed."
        ]
      },
      "variation_groups": {
        "clauses": {
          "mode": "permutation",
          "items": [
            "Steady grounded energy supports your day flow.",
            "Strategy guides your day choices with reliable clarity."
          ]
        },
        "adjective": {
          "mode": "choice",
          "items": [
            "steady",
            "radiant",
            "grounded"
          ],
          "pick": 1
        },
        "optional_sentences": {
          "mode": "subset",
          "items": [
            "Keep a {adjective} pace as you move through today.",
            "Share a {adjective} insight with someone you trust.",
            "Note one {adjective} choice that feels aligned."
          ],
          "minimum": 0,
          "maximum": 2
        }
      }
    },
    {
      "archetype": "Prosperity Build",
      "intensity": "steady",
      "area": "career",
      "clause_variants": [
        "Steady grounded energy supports your career progress.",
        "Strategy guides your career moves with reliable clarity."
      ],
      "bullet_templates": {
        "do": [
          "Focus on {phrase} to keep momentum on your career path.",
          "Choose {phrase} to support professional wins.",
          "Set {phrase} priorities that highlight your leadership.",
          "Plan {phrase} moves to ground your strategy."
        ],
        "avoid": [
          "Avoid {phrase} if it derails your professional focus.",
          "Skip {phrase} when the team needs steadiness.",
          "Hold back from {phrase} until the plan is solid.",
          "Delay {phrase} moves that stretch resources too thin."
        ]
      },
      "variation_groups": {
        "clauses": {
          "mode": "permutation",
          "items": [
            "Steady grounded energy supports your career progress.",
            "Strategy guides your career moves with reliable clarity."
          ]
        },
        "adjective": {
          "mode": "choice",
          "items": [
            "strategic",
            "confident",
            "steady"
          ],
          "pick": 1
        },
        "optional_sentences": {
          "mode": "subset",
          "items": [
            "Let your {adjective} focus highlight the wins at work.",
            "Organize your plans around one {adjective} priority.",
            "Share a {adjective} update with your collaborators."
          ],
          "minimum": 0,
          "maximum": 2
        }
      }
    },
    {
      "archetype": "Prosperity Build",
      "intensity": "steady",
      "area": "love",
      "clause_variants": [
        "Steady grounded energy supports your relationship connections.",
        "Strategy guides openings in your relationships with reliable clarity."
      ],
      "bullet_templates": {
        "do": [
          "Focus on {phrase} to nourish your connections.",
          "Choose {phrase} to keep conversations sincere.",
          "Set {phrase} intentions that honor your heart.",
          "Plan {phrase} gestures that feel genuine."
        ],
        "avoid": [
          "Avoid {phrase} if it closes your heart.",
          "Skip {phrase} when conversations need softness.",
          "Hold back from {phrase} until emotions settle.",
          "Delay {phrase} choices that disrupt trust."
        ]
      },
      "variation_groups": {
        "clauses": {
          "mode": "permutation",
          "items": [
            "Steady grounded energy supports your relationship connections.",
            "Strategy guides openings in your relationships with reliable clarity."
          ]
        },
        "adjective": {
          "mode": "choice",
          "items": [
            "warm",
            "tender",
            "open-hearted"
          ],
          "pick": 1
        },
        "optional_sentences": {
          "mode": "subset",
          "items": [
            "Offer a {adjective} gesture that feels true.",
            "Name one {adjective} boundary that supports connection.",
            "Bring {adjective} attention to the way you listen."
          ],
          "minimum": 0,
          "maximum": 2
        }
      }
    },
    {
      "archetype": "Prosperity Build",
      "intensity": "steady",
      "area": "health",
      "clause_variants": [
        "Steady grounded energy supports your wellness rhythms.",
        "Strategy guides your wellness care with reliable clarity."
      ],
      "bullet_templates": {
        "do": [
          "Focus on {phrase} to tune into your body.",
          "Choose {phrase} to keep wellness steady.",
          "Set {phrase} rituals that replenish you.",
          "Plan {phrase} care to protect your reserves."
        ],
        "avoid": [
          "Avoid {phrase} if it depletes your body.",
          "Skip {phrase} when you crave rest.",
          "Hold back from {phrase} until strength returns.",
          "Delay {phrase} pushes that tax your system."
        ]
      },
      "variation_groups": {
        "clauses": {
          "mode": "permutation",
          "items": [
            "Steady grounded energy supports your wellness rhythms.",
            "Strategy guides your wellness care with reliable clarity."
          ]
        },
        "adjective": {
          "mode": "choice",
          "items": [
            "restorative",
            "energizing",
            "gentle"
          ],
          "pick": 1
        },
        "optional_sentences": {
          "mode": "subset",
          "items": [
            "Choose a {adjective} ritual that anchors you.",
            "Track one {adjective} shift in your body.",
            "Move with a {adjective} rhythm that respects your energy."
          ],
          "minimum": 0,
          "maximum": 2
        }
      }
    },
    {
      "archetype": "Prosperity Build",
      "intensity": "steady",
      "area": "finance",
      "clause_variants": [
        "Steady grounded energy supports your financial decisions.",
        "Strategy guides your financial planning with reliable clarity."
      ],
      "bullet_templates": {
        "do": [
          "Focus on {phrase} to stabilize your finances.",
          "Choose {phrase} to back smart investments.",
          "Set {phrase} steps that support your budget.",
          "Plan {phrase} moves with practical insight."
        ],
        "avoid": [
          "Avoid {phrase} if budgets feel tight.",
          "Skip {phrase} when facts are unclear.",
          "Hold back from {phrase} until numbers align.",
          "Delay {phrase} commitments that add risk."
        ]
      },
      "variation_groups": {
        "clauses": {
          "mode": "permutation",
          "items": [
            "Steady grounded energy supports your financial decisions.",
            "Strategy guides your financial planning with reliable clarity."
          ]
        },
        "adjective": {
          "mode": "choice",
          "items": [
            "savvy",
            "practical",
            "resourceful"
          ],
          "pick": 1
        },
        "optional_sentences": {
          "mode": "subset",
          "items": [
            "Outline a {adjective} move for your resources.",
            "Review a {adjective} detail before you commit.",
            "Celebrate a {adjective} decision that reinforced stability."
          ],
          "minimum": 0,
          "maximum": 2
        }
      }
    },
    {
      "archetype": "Prosperity Build",
      "intensity": "strong",
      "area": "general",
      "clause_variants": [
        "Strong grounded energy supports your day flow.",
        "Strategy guides your day choices with bold clarity."
      ],
      "bullet_templates": {
        "do": [
          "Focus on {phrase} to stay aligned today.",
          "Choose {phrase} to anchor your intentions.",
          "Set {phrase} priorities that feel true.",
          "Plan {phrase} moves with confidence."
        ],
        "avoid": [
          "Avoid {phrase} if it scatters your energy.",
          "Skip {phrase} when you need clarity.",
          "Hold back from {phrase} until timing improves.",
          "Delay {phrase} choices that feel rushed."
        ]
      },
      "variation_groups": {
        "clauses": {
          "mode": "permutation",
          "items": [
            "Strong grounded energy supports your day flow.",
            "Strategy guides your day choices with bold clarity."
          ]
        },
        "adjective": {
          "mode": "choice",
          "items": [
            "steady",
            "radiant",
            "grounded"
          ],
          "pick": 1
        },
        "optional_sentences": {
          "mode": "subset",
          "items": [
            "Keep a {adjective} pace as you move through today.",
            "Share a {adjective} insight with someone you trust.",
            "Note one {adjective} choice that feels aligned."
          ],
          "minimum": 0,
          "maximum": 2
        }
      }
    },
    {
      "archetype": "Prosperity Build",
      "intensity": "strong",
      "area": "career",
      "clause_variants": [
        "Strong grounded energy supports your career progress.",
        "Strategy guides your career moves with bold clarity."
      ],
      "bullet_templates": {
        "do": [
          "Focus on {phrase} to keep momentum on your career path.",
          "Choose {phrase} to support professional wins.",
          "Set {phrase} priorities that highlight your leadership.",
          "Plan {phrase} moves to ground your strategy."
        ],
        "avoid": [
          "Avoid {phrase} if it derails your professional focus.",
          "Skip {phrase} when the team needs steadiness.",
          "Hold back from {phrase} until the plan is solid.",
          "Delay {phrase} moves that stretch resources too thin."
        ]
      },
      "variation_groups": {
        "clauses": {
          "mode": "permutation",
          "items": [
            "Strong grounded energy supports your career progress.",
            "Strategy guides your career moves with bold clarity."
          ]
        },
        "adjective": {
          "mode": "choice",
          "items": [
            "strategic",
            "confident",
            "steady"
          ],
          "pick": 1
        },
        "optional_sentences": {
          "mode": "subset",
          "items": [
            "Let your {adjective} focus highlight the wins at work.",
            "Organize your plans around one {adjective} priority.",
            "Share a {adjective} update with your collaborators."
          ],
          "minimum": 0,
          "maximum": 2
        }
      }
    },
    {
      "archetype": "Prosperity Build",
      "intensity": "strong",
      "area": "love",
      "clause_variants": [
        "Strong grounded energy supports your relationship connections.",
        "Strategy guides openings in your relationships with bold clarity."
      ],
      "bullet_templates": {
        "do": [
          "Focus on {phrase} to nourish your connections.",
          "Choose {phrase} to keep conversations sincere.",
          "Set {phrase} intentions that honor your heart.",
          "Plan {phrase} gestures that feel genuine."
        ],
        "avoid": [
          "Avoid {phrase} if it closes your heart.",
          "Skip {phrase} when conversations need softness.",
          "Hold back from {phrase} until emotions settle.",
          "Delay {phrase} choices that disrupt trust."
        ]
      },
      "variation_groups": {
        "clauses": {
          "mode": "permutation",
          "items": [
            "Strong grounded energy supports your relationship connections.",
            "Strategy guides openings in your relationships with bold clarity."
          ]
        },
        "adjective": {
          "mode": "choice",
          "items": [
            "warm",
            "tender",
            "open-hearted"
          ],
          "pick": 1
        },
        "optional_sentences": {
          "mode": "subset",
          "items": [
            "Offer a {adjective} gesture that feels true.",
            "Name one {adjective} boundary that supports connection.",
            "Bring {adjective} attention to the way you listen."
          ],
          "minimum": 0,
          "maximum": 2
        }
      }
    },
    {
      "archetype": "Prosperity Build",
      "intensity": "strong",
      "area": "health",
      "clause_variants": [
        "Strong grounded energy supports your wellness rhythms.",
        "Strategy guides your wellness care with bold clarity."
      ],
      "bullet_templates": {
        "do": [
          "Focus on {phrase} to tune into your body.",
          "Choose {phrase} to keep wellness steady.",
          "Set {phrase} rituals that replenish you.",
          "Plan {phrase} care to protect your reserves."
        ],
        "avoid": [
          "Avoid {phrase} if it depletes your body.",
          "Skip {phrase} when you crave rest.",
          "Hold back from {phrase} until strength returns.",
          "Delay {phrase} pushes that tax your system."
        ]
      },
      "variation_groups": {
        "clauses": {
          "mode": "permutation",
          "items": [
            "Strong grounded energy supports your wellness rhythms.",
            "Strategy guides your wellness care with bold clarity."
          ]
        },
        "adjective": {
          "mode": "choice",
          "items": [
            "restorative",
            "energizing",
            "gentle"
          ],
          "pick": 1
        },
        "optional_sentences": {
          "mode": "subset",
          "items": [
            "Choose a {adjective} ritual that anchors you.",
            "Track one {adjective} shift in your body.",
            "Move with a {adjective} rhythm that respects your energy."
          ],
          "minimum": 0,
          "maximum": 2
        }
      }
    },
    {
      "archetype": "Prosperity Build",
      "intensity": "strong",
      "area": "finance",
      "clause_variants": [
        "Strong grounded energy supports your financial decisions.",
        "Strategy guides your financial planning with bold clarity."
      ],
      "bullet_templates": {
        "do": [
          "Focus on {phrase} to stabilize your finances.",
          "Choose {phrase} to back smart investments.",
          "Set {phrase} steps that support your budget.",
          "Plan {phrase} moves with practical insight."
        ],
        "avoid": [
          "Avoid {phrase} if budgets feel tight.",
          "Skip {phrase} when facts are unclear.",
          "Hold back from {phrase} until numbers align.",
          "Delay {phrase} commitments that add risk."
        ]
      },
      "variation_groups": {
        "clauses": {
          "mode": "permutation",
          "items": [
            "Strong grounded energy supports your financial decisions.",
            "Strategy guides your financial planning with bold clarity."
          ]
        },
        "adjective": {
          "mode": "choice",
          "items": [
            "savvy",
            "practical",
            "resourceful"
          ],
          "pick": 1
        },
        "optional_sentences": {
          "mode": "subset",
          "items": [
            "Outline a {adjective} move for your resources.",
            "Review a {adjective} detail before you commit.",
            "Celebrate a {adjective} decision that reinforced stability."
          ],
          "minimum": 0,
          "maximum": 2
        }
      }
    },
    {
      "archetype": "Prosperity Build",
      "intensity": "surge",
      "area": "general",
      "clause_variants": [
        "Peak grounded energy supports your day flow.",
        "Strategy guides your day choices with urgent clarity."
      ],
      "bullet_templates": {
        "do": [
          "Focus on {phrase} to stay aligned today.",
          "Choose {phrase} to anchor your intentions.",
          "Set {phrase} priorities that feel true.",
          "Plan {phrase} moves with confidence."
        ],
        "avoid": [
          "Avoid {phrase} if it scatters your energy.",
          "Skip {phrase} when you need clarity.",
          "Hold back from {phrase} until timing improves.",
          "Delay {phrase} choices that feel rushed."
        ]
      },
      "variation_groups": {
        "clauses": {
          "mode": "permutation",
          "items": [
            "Peak grounded energy supports your day flow.",
            "Strategy guides your day choices with urgent clarity."
          ]
        },
        "adjective": {
          "mode": "choice",
          "items": [
            "steady",
            "radiant",
            "grounded"
          ],
          "pick": 1
        },
        "optional_sentences": {
          "mode": "subset",
          "items": [
            "Keep a {adjective} pace as you move through today.",
            "Share a {adjective} insight with someone you trust.",
            "Note one {adjective} choice that feels aligned."
          ],
          "minimum": 0,
          "maximum": 2
        }
      }
    },
    {
      "archetype": "Prosperity Build",
      "intensity": "surge",
      "area": "career",
      "clause_variants": [
        "Peak grounded energy supports your career progress.",
        "Strategy guides your career moves with urgent clarity."
      ],
      "bullet_templates": {
        "do": [
          "Focus on {phrase} to keep momentum on your career path.",
          "Choose {phrase} to support professional wins.",
          "Set {phrase} priorities that highlight your leadership.",
          "Plan {phrase} moves to ground your strategy."
        ],
        "avoid": [
          "Avoid {phrase} if it derails your professional focus.",
          "Skip {phrase} when the team needs steadiness.",
          "Hold back from {phrase} until the plan is solid.",
          "Delay {phrase} moves that stretch resources too thin."
        ]
      },
      "variation_groups": {
        "clauses": {
          "mode": "permutation",
          "items": [
            "Peak grounded energy supports your career progress.",
            "Strategy guides your career moves with urgent clarity."
          ]
        },
        "adjective": {
          "mode": "choice",
          "items": [
            "strategic",
            "confident",
            "steady"
          ],
          "pick": 1
        },
        "optional_sentences": {
          "mode": "subset",
          "items": [
            "Let your {adjective} focus highlight the wins at work.",
            "Organize your plans around one {adjective} priority.",
            "Share a {adjective} update with your collaborators."
          ],
          "minimum": 0,
          "maximum": 2
        }
      }
    },
    {
      "archetype": "Prosperity Build",
      "intensity": "surge",
      "area": "love",
      "clause_variants": [
        "Peak grounded energy supports your relationship connections.",
        "Strategy guides openings in your relationships with urgent clarity."
      ],
      "bullet_templates": {
        "do": [
          "Focus on {phrase} to nourish your connections.",
          "Choose {phrase} to keep conversations sincere.",
          "Set {phrase} intentions that honor your heart.",
          "Plan {phrase} gestures that feel genuine."
        ],
        "avoid": [
          "Avoid {phrase} if it closes your heart.",
          "Skip {phrase} when conversations need softness.",
          "Hold back from {phrase} until emotions settle.",
          "Delay {phrase} choices that disrupt trust."
        ]
      },
      "variation_groups": {
        "clauses": {
          "mode": "permutation",
          "items": [
            "Peak grounded energy supports your relationship connections.",
            "Strategy guides openings in your relationships with urgent clarity."
          ]
        },
        "adjective": {
          "mode": "choice",
          "items": [
            "warm",
            "tender",
            "open-hearted"
          ],
          "pick": 1
        },
        "optional_sentences": {
          "mode": "subset",
          "items": [
            "Offer a {adjective} gesture that feels true.",
            "Name one {adjective} boundary that supports connection.",
            "Bring {adjective} attention to the way you listen."
          ],
          "minimum": 0,
          "maximum": 2
        }
      }
    },
    {
      "archetype": "Prosperity Build",
      "intensity": "surge",
      "area": "health",
      "clause_variants": [
        "Peak grounded energy supports your wellness rhythms.",
        "Strategy guides your wellness care with urgent clarity."
      ],
      "bullet_templates": {
        "do": [
          "Focus on {phrase} to tune into your body.",
          "Choose {phrase} to keep wellness steady.",
          "Set {phrase} rituals that replenish you.",
          "Plan {phrase} care to protect your reserves."
        ],
        "avoid": [
          "Avoid {phrase} if it depletes your body.",
          "Skip {phrase} when you crave rest.",
          "Hold back from {phrase} until strength returns.",
          "Delay {phrase} pushes that tax your system."
        ]
      },
      "variation_groups": {
        "clauses": {
          "mode": "permutation",
          "items": [
            "Peak grounded energy supports your wellness rhythms.",
            "Strategy guides your wellness care with urgent clarity."
          ]
        },
        "adjective": {
          "mode": "choice",
          "items": [
            "restorative",
            "energizing",
            "gentle"
          ],
          "pick": 1
        },
        "optional_sentences": {
          "mode": "subset",
          "items": [
            "Choose a {adjective} ritual that anchors you.",
            "Track one {adjective} shift in your body.",
            "Move with a {adjective} rhythm that respects your energy."
          ],
          "minimum": 0,
          "maximum": 2
        }
      }
    },
    {
      "archetype": "Prosperity Build",
      "intensity": "surge",
      "area": "finance",
      "clause_variants": [
        "Peak grounded energy supports your financial decisions.",
        "Strategy guides your financial planning with urgent clarity."
      ],
      "bullet_templates": {
        "do": [
          "Focus on {phrase} to stabilize your finances.",
          "Choose {phrase} to back smart investments.",
          "Set {phrase} steps that support your budget.",
          "Plan {phrase} moves with practical insight."
        ],
        "avoid": [
          "Avoid {phrase} if budgets feel tight.",
          "Skip {phrase} when facts are unclear.",
          "Hold back from {phrase} until numbers align.",
          "Delay {phrase} commitments that add risk."
        ]
      },
      "variation_groups": {
        "clauses": {
          "mode": "permutation",
          "items": [
            "Peak grounded energy supports your financial decisions.",
            "Strategy guides your financial planning with urgent clarity."
          ]
        },
        "adjective": {
          "mode": "choice",
          "items": [
            "savvy",
            "practical",
            "resourceful"
          ],
          "pick": 1
        },
        "optional_sentences": {
          "mode": "subset",
          "items": [
            "Outline a {adjective} move for your resources.",
            "Review a {adjective} detail before you commit.",
            "Celebrate a {adjective} decision that reinforced stability."
          ],
          "minimum": 0,
          "maximum": 2
        }
      }
    },
    {
      "archetype": "Heart-Centered Calibration",
      "intensity": "background",
      "area": "general",
      "clause_variants": [
        "Subtle heart-led energy supports your day flow.",
        "Compassion guides your day choices with calm focus."
      ],
      "bullet_templates": {
        "do": [
          "Focus on {phrase} to stay aligned today.",
          "Choose {phrase} to anchor your intentions.",
          "Set {phrase} priorities that feel true.",
          "Plan {phrase} moves with confidence."
        ],
        "avoid": [
          "Avoid {phrase} if it scatters your energy.",
          "Skip {phrase} when you need clarity.",
          "Hold back from {phrase} until timing improves.",
          "Delay {phrase} choices that feel rushed."
        ]
      },
      "variation_groups": {
        "clauses": {
          "mode": "permutation",
          "items": [
            "Subtle heart-led energy supports your day flow.",
            "Compassion guides your day choices with calm focus."
          ]
        },
        "adjective": {
          "mode": "choice",
          "items": [
            "steady",
            "radiant",
            "grounded"
          ],
          "pick": 1
        },
        "optional_sentences": {
          "mode": "subset",
          "items": [
            "Keep a {adjective} pace as you move through today.",
            "Share a {adjective} insight with someone you trust.",
            "Note one {adjective} choice that feels aligned."
          ],
          "minimum": 0,
          "maximum": 2
        }
      }
    },
    {
      "archetype": "Heart-Centered Calibration",
      "intensity": "background",
      "area": "career",
      "clause_variants": [
        "Subtle heart-led energy supports your career progress.",
        "Compassion guides your career moves with grounded clarity."
      ],
      "bullet_templates": {
        "do": [
          "Focus on {phrase} to keep momentum on your career path.",
          "Choose {phrase} to support professional wins.",
          "Set {phrase} priorities that highlight your leadership.",
          "Plan {phrase} moves to ground your strategy."
        ],
        "avoid": [
          "Avoid {phrase} if it derails your professional focus.",
          "Skip {phrase} when the team needs steadiness.",
          "Hold back from {phrase} until the plan is solid.",
          "Delay {phrase} moves that stretch resources too thin."
        ]
      },
      "variation_groups": {
        "clauses": {
          "mode": "permutation",
          "items": [
            "Subtle heart-led energy supports your career progress.",
            "Compassion guides your career moves with grounded clarity."
          ]
        },
        "adjective": {
          "mode": "choice",
          "items": [
            "strategic",
            "confident",
            "steady"
          ],
          "pick": 1
        },
        "optional_sentences": {
          "mode": "subset",
          "items": [
            "Let your {adjective} focus highlight the wins at work.",
            "Organize your plans around one {adjective} priority.",
            "Share a {adjective} update with your collaborators."
          ],
          "minimum": 0,
          "maximum": 2
        }
      }
    },
    {
      "archetype": "Heart-Centered Calibration",
      "intensity": "background",
      "area": "love",
      "clause_variants": [
        "Subtle heart-led energy supports your relationship connections.",
<<<<<<< HEAD
        "Compassion guides openings in your relationships with warm intention."
=======
        "Compassion guides openings in your relationships with quiet clarity."
>>>>>>> ca141528
      ],
      "bullet_templates": {
        "do": [
          "Focus on {phrase} to nourish your connections.",
          "Choose {phrase} to keep conversations sincere.",
          "Set {phrase} intentions that honor your heart.",
          "Plan {phrase} gestures that feel genuine."
        ],
        "avoid": [
          "Avoid {phrase} if it closes your heart.",
          "Skip {phrase} when conversations need softness.",
          "Hold back from {phrase} until emotions settle.",
          "Delay {phrase} choices that disrupt trust."
        ]
      },
      "variation_groups": {
        "clauses": {
          "mode": "permutation",
          "items": [
            "Subtle heart-led energy supports your relationship connections.",
<<<<<<< HEAD
            "Compassion guides openings in your relationships with warm intention."
=======
            "Compassion guides openings in your relationships with quiet clarity."
>>>>>>> ca141528
          ]
        },
        "adjective": {
          "mode": "choice",
          "items": [
            "warm",
            "tender",
            "open-hearted"
          ],
          "pick": 1
        },
        "optional_sentences": {
          "mode": "subset",
          "items": [
            "Offer a {adjective} gesture that feels true.",
            "Name one {adjective} boundary that supports connection.",
            "Bring {adjective} attention to the way you listen."
          ],
          "minimum": 0,
          "maximum": 2
        }
      }
    },
    {
      "archetype": "Heart-Centered Calibration",
      "intensity": "background",
      "area": "health",
      "clause_variants": [
        "Subtle heart-led energy supports your wellness rhythms.",
        "Compassion guides your wellness care with mindful pacing."
      ],
      "bullet_templates": {
        "do": [
          "Focus on {phrase} to tune into your body.",
          "Choose {phrase} to keep wellness steady.",
          "Set {phrase} rituals that replenish you.",
          "Plan {phrase} care to protect your reserves."
        ],
        "avoid": [
          "Avoid {phrase} if it depletes your body.",
          "Skip {phrase} when you crave rest.",
          "Hold back from {phrase} until strength returns.",
          "Delay {phrase} pushes that tax your system."
        ]
      },
      "variation_groups": {
        "clauses": {
          "mode": "permutation",
          "items": [
            "Subtle heart-led energy supports your wellness rhythms.",
            "Compassion guides your wellness care with mindful pacing."
          ]
        },
        "adjective": {
          "mode": "choice",
          "items": [
            "restorative",
            "energizing",
            "gentle"
          ],
          "pick": 1
        },
        "optional_sentences": {
          "mode": "subset",
          "items": [
            "Choose a {adjective} ritual that anchors you.",
            "Track one {adjective} shift in your body.",
            "Move with a {adjective} rhythm that respects your energy."
          ],
          "minimum": 0,
          "maximum": 2
        }
      }
    },
    {
      "archetype": "Heart-Centered Calibration",
      "intensity": "background",
      "area": "finance",
      "clause_variants": [
        "Subtle heart-led energy supports your financial decisions.",
<<<<<<< HEAD
        "Compassion guides your financial planning with measured clarity."
=======
        "Compassion guides your financial planning with quiet clarity."
>>>>>>> ca141528
      ],
      "bullet_templates": {
        "do": [
          "Focus on {phrase} to stabilize your finances.",
          "Choose {phrase} to back smart investments.",
          "Set {phrase} steps that support your budget.",
          "Plan {phrase} moves with practical insight."
        ],
        "avoid": [
          "Avoid {phrase} if budgets feel tight.",
          "Skip {phrase} when facts are unclear.",
          "Hold back from {phrase} until numbers align.",
          "Delay {phrase} commitments that add risk."
        ]
      },
      "variation_groups": {
        "clauses": {
          "mode": "permutation",
          "items": [
            "Subtle heart-led energy supports your financial decisions.",
<<<<<<< HEAD
            "Compassion guides your financial planning with measured clarity."
=======
            "Compassion guides your financial planning with quiet clarity."
>>>>>>> ca141528
          ]
        },
        "adjective": {
          "mode": "choice",
          "items": [
            "savvy",
            "practical",
            "resourceful"
          ],
          "pick": 1
        },
        "optional_sentences": {
          "mode": "subset",
          "items": [
            "Outline a {adjective} move for your resources.",
            "Review a {adjective} detail before you commit.",
            "Celebrate a {adjective} decision that reinforced stability."
          ],
          "minimum": 0,
          "maximum": 2
        }
      }
    },
    {
      "archetype": "Heart-Centered Calibration",
      "intensity": "gentle",
      "area": "general",
      "clause_variants": [
        "Gentle heart-led energy supports your day flow.",
        "Compassion guides your day choices with measured clarity."
      ],
      "bullet_templates": {
        "do": [
          "Focus on {phrase} to stay aligned today.",
          "Choose {phrase} to anchor your intentions.",
          "Set {phrase} priorities that feel true.",
          "Plan {phrase} moves with confidence."
        ],
        "avoid": [
          "Avoid {phrase} if it scatters your energy.",
          "Skip {phrase} when you need clarity.",
          "Hold back from {phrase} until timing improves.",
          "Delay {phrase} choices that feel rushed."
        ]
      },
      "variation_groups": {
        "clauses": {
          "mode": "permutation",
          "items": [
            "Gentle heart-led energy supports your day flow.",
            "Compassion guides your day choices with measured clarity."
          ]
        },
        "adjective": {
          "mode": "choice",
          "items": [
            "steady",
            "radiant",
            "grounded"
          ],
          "pick": 1
        },
        "optional_sentences": {
          "mode": "subset",
          "items": [
            "Keep a {adjective} pace as you move through today.",
            "Share a {adjective} insight with someone you trust.",
            "Note one {adjective} choice that feels aligned."
          ],
          "minimum": 0,
          "maximum": 2
        }
      }
    },
    {
      "archetype": "Heart-Centered Calibration",
      "intensity": "gentle",
      "area": "career",
      "clause_variants": [
        "Gentle heart-led energy supports your career progress.",
        "Compassion guides your career moves with measured clarity."
      ],
      "bullet_templates": {
        "do": [
          "Focus on {phrase} to keep momentum on your career path.",
          "Choose {phrase} to support professional wins.",
          "Set {phrase} priorities that highlight your leadership.",
          "Plan {phrase} moves to ground your strategy."
        ],
        "avoid": [
          "Avoid {phrase} if it derails your professional focus.",
          "Skip {phrase} when the team needs steadiness.",
          "Hold back from {phrase} until the plan is solid.",
          "Delay {phrase} moves that stretch resources too thin."
        ]
      },
      "variation_groups": {
        "clauses": {
          "mode": "permutation",
          "items": [
            "Gentle heart-led energy supports your career progress.",
            "Compassion guides your career moves with measured clarity."
          ]
        },
        "adjective": {
          "mode": "choice",
          "items": [
            "strategic",
            "confident",
            "steady"
          ],
          "pick": 1
        },
        "optional_sentences": {
          "mode": "subset",
          "items": [
            "Let your {adjective} focus highlight the wins at work.",
            "Organize your plans around one {adjective} priority.",
            "Share a {adjective} update with your collaborators."
          ],
          "minimum": 0,
          "maximum": 2
        }
      }
    },
    {
      "archetype": "Heart-Centered Calibration",
      "intensity": "gentle",
      "area": "love",
      "clause_variants": [
        "Gentle heart-led energy supports your relationship connections.",
        "Compassion guides openings in your relationships with measured clarity."
      ],
      "bullet_templates": {
        "do": [
          "Focus on {phrase} to nourish your connections.",
          "Choose {phrase} to keep conversations sincere.",
          "Set {phrase} intentions that honor your heart.",
          "Plan {phrase} gestures that feel genuine."
        ],
        "avoid": [
          "Avoid {phrase} if it closes your heart.",
          "Skip {phrase} when conversations need softness.",
          "Hold back from {phrase} until emotions settle.",
          "Delay {phrase} choices that disrupt trust."
        ]
      },
      "variation_groups": {
        "clauses": {
          "mode": "permutation",
          "items": [
            "Gentle heart-led energy supports your relationship connections.",
            "Compassion guides openings in your relationships with measured clarity."
          ]
        },
        "adjective": {
          "mode": "choice",
          "items": [
            "warm",
            "tender",
            "open-hearted"
          ],
          "pick": 1
        },
        "optional_sentences": {
          "mode": "subset",
          "items": [
            "Offer a {adjective} gesture that feels true.",
            "Name one {adjective} boundary that supports connection.",
            "Bring {adjective} attention to the way you listen."
          ],
          "minimum": 0,
          "maximum": 2
        }
      }
    },
    {
      "archetype": "Heart-Centered Calibration",
      "intensity": "gentle",
      "area": "health",
      "clause_variants": [
        "Gentle heart-led energy supports your wellness rhythms.",
        "Compassion guides your wellness care with measured clarity."
      ],
      "bullet_templates": {
        "do": [
          "Focus on {phrase} to tune into your body.",
          "Choose {phrase} to keep wellness steady.",
          "Set {phrase} rituals that replenish you.",
          "Plan {phrase} care to protect your reserves."
        ],
        "avoid": [
          "Avoid {phrase} if it depletes your body.",
          "Skip {phrase} when you crave rest.",
          "Hold back from {phrase} until strength returns.",
          "Delay {phrase} pushes that tax your system."
        ]
      },
      "variation_groups": {
        "clauses": {
          "mode": "permutation",
          "items": [
            "Gentle heart-led energy supports your wellness rhythms.",
            "Compassion guides your wellness care with measured clarity."
          ]
        },
        "adjective": {
          "mode": "choice",
          "items": [
            "restorative",
            "energizing",
            "gentle"
          ],
          "pick": 1
        },
        "optional_sentences": {
          "mode": "subset",
          "items": [
            "Choose a {adjective} ritual that anchors you.",
            "Track one {adjective} shift in your body.",
            "Move with a {adjective} rhythm that respects your energy."
          ],
          "minimum": 0,
          "maximum": 2
        }
      }
    },
    {
      "archetype": "Heart-Centered Calibration",
      "intensity": "gentle",
      "area": "finance",
      "clause_variants": [
        "Gentle heart-led energy supports your financial decisions.",
        "Compassion guides your financial planning with measured clarity."
      ],
      "bullet_templates": {
        "do": [
          "Focus on {phrase} to stabilize your finances.",
          "Choose {phrase} to back smart investments.",
          "Set {phrase} steps that support your budget.",
          "Plan {phrase} moves with practical insight."
        ],
        "avoid": [
          "Avoid {phrase} if budgets feel tight.",
          "Skip {phrase} when facts are unclear.",
          "Hold back from {phrase} until numbers align.",
          "Delay {phrase} commitments that add risk."
        ]
      },
      "variation_groups": {
        "clauses": {
          "mode": "permutation",
          "items": [
            "Gentle heart-led energy supports your financial decisions.",
            "Compassion guides your financial planning with measured clarity."
          ]
        },
        "adjective": {
          "mode": "choice",
          "items": [
            "savvy",
            "practical",
            "resourceful"
          ],
          "pick": 1
        },
        "optional_sentences": {
          "mode": "subset",
          "items": [
            "Outline a {adjective} move for your resources.",
            "Review a {adjective} detail before you commit.",
            "Celebrate a {adjective} decision that reinforced stability."
          ],
          "minimum": 0,
          "maximum": 2
        }
      }
    },
    {
      "archetype": "Heart-Centered Calibration",
      "intensity": "steady",
      "area": "general",
      "clause_variants": [
        "Steady heart-led energy supports your day flow.",
        "Compassion guides your day choices with reliable clarity."
      ],
      "bullet_templates": {
        "do": [
          "Focus on {phrase} to stay aligned today.",
          "Choose {phrase} to anchor your intentions.",
          "Set {phrase} priorities that feel true.",
          "Plan {phrase} moves with confidence."
        ],
        "avoid": [
          "Avoid {phrase} if it scatters your energy.",
          "Skip {phrase} when you need clarity.",
          "Hold back from {phrase} until timing improves.",
          "Delay {phrase} choices that feel rushed."
        ]
      },
      "variation_groups": {
        "clauses": {
          "mode": "permutation",
          "items": [
            "Steady heart-led energy supports your day flow.",
            "Compassion guides your day choices with reliable clarity."
          ]
        },
        "adjective": {
          "mode": "choice",
          "items": [
            "steady",
            "radiant",
            "grounded"
          ],
          "pick": 1
        },
        "optional_sentences": {
          "mode": "subset",
          "items": [
            "Keep a {adjective} pace as you move through today.",
            "Share a {adjective} insight with someone you trust.",
            "Note one {adjective} choice that feels aligned."
          ],
          "minimum": 0,
          "maximum": 2
        }
      }
    },
    {
      "archetype": "Heart-Centered Calibration",
      "intensity": "steady",
      "area": "career",
      "clause_variants": [
        "Steady heart-led energy supports your career progress.",
        "Compassion guides your career moves with reliable clarity."
      ],
      "bullet_templates": {
        "do": [
          "Focus on {phrase} to keep momentum on your career path.",
          "Choose {phrase} to support professional wins.",
          "Set {phrase} priorities that highlight your leadership.",
          "Plan {phrase} moves to ground your strategy."
        ],
        "avoid": [
          "Avoid {phrase} if it derails your professional focus.",
          "Skip {phrase} when the team needs steadiness.",
          "Hold back from {phrase} until the plan is solid.",
          "Delay {phrase} moves that stretch resources too thin."
        ]
      },
      "variation_groups": {
        "clauses": {
          "mode": "permutation",
          "items": [
            "Steady heart-led energy supports your career progress.",
            "Compassion guides your career moves with reliable clarity."
          ]
        },
        "adjective": {
          "mode": "choice",
          "items": [
            "strategic",
            "confident",
            "steady"
          ],
          "pick": 1
        },
        "optional_sentences": {
          "mode": "subset",
          "items": [
            "Let your {adjective} focus highlight the wins at work.",
            "Organize your plans around one {adjective} priority.",
            "Share a {adjective} update with your collaborators."
          ],
          "minimum": 0,
          "maximum": 2
        }
      }
    },
    {
      "archetype": "Heart-Centered Calibration",
      "intensity": "steady",
      "area": "love",
      "clause_variants": [
        "Steady heart-led energy supports your relationship connections.",
        "Compassion guides openings in your relationships with reliable clarity."
      ],
      "bullet_templates": {
        "do": [
          "Focus on {phrase} to nourish your connections.",
          "Choose {phrase} to keep conversations sincere.",
          "Set {phrase} intentions that honor your heart.",
          "Plan {phrase} gestures that feel genuine."
        ],
        "avoid": [
          "Avoid {phrase} if it closes your heart.",
          "Skip {phrase} when conversations need softness.",
          "Hold back from {phrase} until emotions settle.",
          "Delay {phrase} choices that disrupt trust."
        ]
      },
      "variation_groups": {
        "clauses": {
          "mode": "permutation",
          "items": [
            "Steady heart-led energy supports your relationship connections.",
            "Compassion guides openings in your relationships with reliable clarity."
          ]
        },
        "adjective": {
          "mode": "choice",
          "items": [
            "warm",
            "tender",
            "open-hearted"
          ],
          "pick": 1
        },
        "optional_sentences": {
          "mode": "subset",
          "items": [
            "Offer a {adjective} gesture that feels true.",
            "Name one {adjective} boundary that supports connection.",
            "Bring {adjective} attention to the way you listen."
          ],
          "minimum": 0,
          "maximum": 2
        }
      }
    },
    {
      "archetype": "Heart-Centered Calibration",
      "intensity": "steady",
      "area": "health",
      "clause_variants": [
        "Steady heart-led energy supports your wellness rhythms.",
        "Compassion guides your wellness care with reliable clarity."
      ],
      "bullet_templates": {
        "do": [
          "Focus on {phrase} to tune into your body.",
          "Choose {phrase} to keep wellness steady.",
          "Set {phrase} rituals that replenish you.",
          "Plan {phrase} care to protect your reserves."
        ],
        "avoid": [
          "Avoid {phrase} if it depletes your body.",
          "Skip {phrase} when you crave rest.",
          "Hold back from {phrase} until strength returns.",
          "Delay {phrase} pushes that tax your system."
        ]
      },
      "variation_groups": {
        "clauses": {
          "mode": "permutation",
          "items": [
            "Steady heart-led energy supports your wellness rhythms.",
            "Compassion guides your wellness care with reliable clarity."
          ]
        },
        "adjective": {
          "mode": "choice",
          "items": [
            "restorative",
            "energizing",
            "gentle"
          ],
          "pick": 1
        },
        "optional_sentences": {
          "mode": "subset",
          "items": [
            "Choose a {adjective} ritual that anchors you.",
            "Track one {adjective} shift in your body.",
            "Move with a {adjective} rhythm that respects your energy."
          ],
          "minimum": 0,
          "maximum": 2
        }
      }
    },
    {
      "archetype": "Heart-Centered Calibration",
      "intensity": "steady",
      "area": "finance",
      "clause_variants": [
        "Steady heart-led energy supports your financial decisions.",
        "Compassion guides your financial planning with reliable clarity."
      ],
      "bullet_templates": {
        "do": [
          "Focus on {phrase} to stabilize your finances.",
          "Choose {phrase} to back smart investments.",
          "Set {phrase} steps that support your budget.",
          "Plan {phrase} moves with practical insight."
        ],
        "avoid": [
          "Avoid {phrase} if budgets feel tight.",
          "Skip {phrase} when facts are unclear.",
          "Hold back from {phrase} until numbers align.",
          "Delay {phrase} commitments that add risk."
        ]
      },
      "variation_groups": {
        "clauses": {
          "mode": "permutation",
          "items": [
            "Steady heart-led energy supports your financial decisions.",
            "Compassion guides your financial planning with reliable clarity."
          ]
        },
        "adjective": {
          "mode": "choice",
          "items": [
            "savvy",
            "practical",
            "resourceful"
          ],
          "pick": 1
        },
        "optional_sentences": {
          "mode": "subset",
          "items": [
            "Outline a {adjective} move for your resources.",
            "Review a {adjective} detail before you commit.",
            "Celebrate a {adjective} decision that reinforced stability."
          ],
          "minimum": 0,
          "maximum": 2
        }
      }
    },
    {
      "archetype": "Heart-Centered Calibration",
      "intensity": "strong",
      "area": "general",
      "clause_variants": [
        "Strong heart-led energy supports your day flow.",
        "Compassion guides your day choices with bold clarity."
      ],
      "bullet_templates": {
        "do": [
          "Focus on {phrase} to stay aligned today.",
          "Choose {phrase} to anchor your intentions.",
          "Set {phrase} priorities that feel true.",
          "Plan {phrase} moves with confidence."
        ],
        "avoid": [
          "Avoid {phrase} if it scatters your energy.",
          "Skip {phrase} when you need clarity.",
          "Hold back from {phrase} until timing improves.",
          "Delay {phrase} choices that feel rushed."
        ]
      },
      "variation_groups": {
        "clauses": {
          "mode": "permutation",
          "items": [
            "Strong heart-led energy supports your day flow.",
            "Compassion guides your day choices with bold clarity."
          ]
        },
        "adjective": {
          "mode": "choice",
          "items": [
            "steady",
            "radiant",
            "grounded"
          ],
          "pick": 1
        },
        "optional_sentences": {
          "mode": "subset",
          "items": [
            "Keep a {adjective} pace as you move through today.",
            "Share a {adjective} insight with someone you trust.",
            "Note one {adjective} choice that feels aligned."
          ],
          "minimum": 0,
          "maximum": 2
        }
      }
    },
    {
      "archetype": "Heart-Centered Calibration",
      "intensity": "strong",
      "area": "career",
      "clause_variants": [
        "Strong heart-led energy supports your career progress.",
        "Compassion guides your career moves with bold clarity."
      ],
      "bullet_templates": {
        "do": [
          "Focus on {phrase} to keep momentum on your career path.",
          "Choose {phrase} to support professional wins.",
          "Set {phrase} priorities that highlight your leadership.",
          "Plan {phrase} moves to ground your strategy."
        ],
        "avoid": [
          "Avoid {phrase} if it derails your professional focus.",
          "Skip {phrase} when the team needs steadiness.",
          "Hold back from {phrase} until the plan is solid.",
          "Delay {phrase} moves that stretch resources too thin."
        ]
      },
      "variation_groups": {
        "clauses": {
          "mode": "permutation",
          "items": [
            "Strong heart-led energy supports your career progress.",
            "Compassion guides your career moves with bold clarity."
          ]
        },
        "adjective": {
          "mode": "choice",
          "items": [
            "strategic",
            "confident",
            "steady"
          ],
          "pick": 1
        },
        "optional_sentences": {
          "mode": "subset",
          "items": [
            "Let your {adjective} focus highlight the wins at work.",
            "Organize your plans around one {adjective} priority.",
            "Share a {adjective} update with your collaborators."
          ],
          "minimum": 0,
          "maximum": 2
        }
      }
    },
    {
      "archetype": "Heart-Centered Calibration",
      "intensity": "strong",
      "area": "love",
      "clause_variants": [
        "Strong heart-led energy supports your relationship connections.",
        "Compassion guides openings in your relationships with bold clarity."
      ],
      "bullet_templates": {
        "do": [
          "Focus on {phrase} to nourish your connections.",
          "Choose {phrase} to keep conversations sincere.",
          "Set {phrase} intentions that honor your heart.",
          "Plan {phrase} gestures that feel genuine."
        ],
        "avoid": [
          "Avoid {phrase} if it closes your heart.",
          "Skip {phrase} when conversations need softness.",
          "Hold back from {phrase} until emotions settle.",
          "Delay {phrase} choices that disrupt trust."
        ]
      },
      "variation_groups": {
        "clauses": {
          "mode": "permutation",
          "items": [
            "Strong heart-led energy supports your relationship connections.",
            "Compassion guides openings in your relationships with bold clarity."
          ]
        },
        "adjective": {
          "mode": "choice",
          "items": [
            "warm",
            "tender",
            "open-hearted"
          ],
          "pick": 1
        },
        "optional_sentences": {
          "mode": "subset",
          "items": [
            "Offer a {adjective} gesture that feels true.",
            "Name one {adjective} boundary that supports connection.",
            "Bring {adjective} attention to the way you listen."
          ],
          "minimum": 0,
          "maximum": 2
        }
      }
    },
    {
      "archetype": "Heart-Centered Calibration",
      "intensity": "strong",
      "area": "health",
      "clause_variants": [
        "Strong heart-led energy supports your wellness rhythms.",
        "Compassion guides your wellness care with bold clarity."
      ],
      "bullet_templates": {
        "do": [
          "Focus on {phrase} to tune into your body.",
          "Choose {phrase} to keep wellness steady.",
          "Set {phrase} rituals that replenish you.",
          "Plan {phrase} care to protect your reserves."
        ],
        "avoid": [
          "Avoid {phrase} if it depletes your body.",
          "Skip {phrase} when you crave rest.",
          "Hold back from {phrase} until strength returns.",
          "Delay {phrase} pushes that tax your system."
        ]
      },
      "variation_groups": {
        "clauses": {
          "mode": "permutation",
          "items": [
            "Strong heart-led energy supports your wellness rhythms.",
            "Compassion guides your wellness care with bold clarity."
          ]
        },
        "adjective": {
          "mode": "choice",
          "items": [
            "restorative",
            "energizing",
            "gentle"
          ],
          "pick": 1
        },
        "optional_sentences": {
          "mode": "subset",
          "items": [
            "Choose a {adjective} ritual that anchors you.",
            "Track one {adjective} shift in your body.",
            "Move with a {adjective} rhythm that respects your energy."
          ],
          "minimum": 0,
          "maximum": 2
        }
      }
    },
    {
      "archetype": "Heart-Centered Calibration",
      "intensity": "strong",
      "area": "finance",
      "clause_variants": [
        "Strong heart-led energy supports your financial decisions.",
        "Compassion guides your financial planning with bold clarity."
      ],
      "bullet_templates": {
        "do": [
          "Focus on {phrase} to stabilize your finances.",
          "Choose {phrase} to back smart investments.",
          "Set {phrase} steps that support your budget.",
          "Plan {phrase} moves with practical insight."
        ],
        "avoid": [
          "Avoid {phrase} if budgets feel tight.",
          "Skip {phrase} when facts are unclear.",
          "Hold back from {phrase} until numbers align.",
          "Delay {phrase} commitments that add risk."
        ]
      },
      "variation_groups": {
        "clauses": {
          "mode": "permutation",
          "items": [
            "Strong heart-led energy supports your financial decisions.",
            "Compassion guides your financial planning with bold clarity."
          ]
        },
        "adjective": {
          "mode": "choice",
          "items": [
            "savvy",
            "practical",
            "resourceful"
          ],
          "pick": 1
        },
        "optional_sentences": {
          "mode": "subset",
          "items": [
            "Outline a {adjective} move for your resources.",
            "Review a {adjective} detail before you commit.",
            "Celebrate a {adjective} decision that reinforced stability."
          ],
          "minimum": 0,
          "maximum": 2
        }
      }
    },
    {
      "archetype": "Heart-Centered Calibration",
      "intensity": "surge",
      "area": "general",
      "clause_variants": [
        "Peak heart-led energy supports your day flow.",
        "Compassion guides your day choices with urgent clarity."
      ],
      "bullet_templates": {
        "do": [
          "Focus on {phrase} to stay aligned today.",
          "Choose {phrase} to anchor your intentions.",
          "Set {phrase} priorities that feel true.",
          "Plan {phrase} moves with confidence."
        ],
        "avoid": [
          "Avoid {phrase} if it scatters your energy.",
          "Skip {phrase} when you need clarity.",
          "Hold back from {phrase} until timing improves.",
          "Delay {phrase} choices that feel rushed."
        ]
      },
      "variation_groups": {
        "clauses": {
          "mode": "permutation",
          "items": [
            "Peak heart-led energy supports your day flow.",
            "Compassion guides your day choices with urgent clarity."
          ]
        },
        "adjective": {
          "mode": "choice",
          "items": [
            "steady",
            "radiant",
            "grounded"
          ],
          "pick": 1
        },
        "optional_sentences": {
          "mode": "subset",
          "items": [
            "Keep a {adjective} pace as you move through today.",
            "Share a {adjective} insight with someone you trust.",
            "Note one {adjective} choice that feels aligned."
          ],
          "minimum": 0,
          "maximum": 2
        }
      }
    },
    {
      "archetype": "Heart-Centered Calibration",
      "intensity": "surge",
      "area": "career",
      "clause_variants": [
        "Peak heart-led energy supports your career progress.",
        "Compassion guides your career moves with urgent clarity."
      ],
      "bullet_templates": {
        "do": [
          "Focus on {phrase} to keep momentum on your career path.",
          "Choose {phrase} to support professional wins.",
          "Set {phrase} priorities that highlight your leadership.",
          "Plan {phrase} moves to ground your strategy."
        ],
        "avoid": [
          "Avoid {phrase} if it derails your professional focus.",
          "Skip {phrase} when the team needs steadiness.",
          "Hold back from {phrase} until the plan is solid.",
          "Delay {phrase} moves that stretch resources too thin."
        ]
      },
      "variation_groups": {
        "clauses": {
          "mode": "permutation",
          "items": [
            "Peak heart-led energy supports your career progress.",
            "Compassion guides your career moves with urgent clarity."
          ]
        },
        "adjective": {
          "mode": "choice",
          "items": [
            "strategic",
            "confident",
            "steady"
          ],
          "pick": 1
        },
        "optional_sentences": {
          "mode": "subset",
          "items": [
            "Let your {adjective} focus highlight the wins at work.",
            "Organize your plans around one {adjective} priority.",
            "Share a {adjective} update with your collaborators."
          ],
          "minimum": 0,
          "maximum": 2
        }
      }
    },
    {
      "archetype": "Heart-Centered Calibration",
      "intensity": "surge",
      "area": "love",
      "clause_variants": [
        "Peak heart-led energy supports your relationship connections.",
        "Compassion guides openings in your relationships with urgent clarity."
      ],
      "bullet_templates": {
        "do": [
          "Focus on {phrase} to nourish your connections.",
          "Choose {phrase} to keep conversations sincere.",
          "Set {phrase} intentions that honor your heart.",
          "Plan {phrase} gestures that feel genuine."
        ],
        "avoid": [
          "Avoid {phrase} if it closes your heart.",
          "Skip {phrase} when conversations need softness.",
          "Hold back from {phrase} until emotions settle.",
          "Delay {phrase} choices that disrupt trust."
        ]
      },
      "variation_groups": {
        "clauses": {
          "mode": "permutation",
          "items": [
            "Peak heart-led energy supports your relationship connections.",
            "Compassion guides openings in your relationships with urgent clarity."
          ]
        },
        "adjective": {
          "mode": "choice",
          "items": [
            "warm",
            "tender",
            "open-hearted"
          ],
          "pick": 1
        },
        "optional_sentences": {
          "mode": "subset",
          "items": [
            "Offer a {adjective} gesture that feels true.",
            "Name one {adjective} boundary that supports connection.",
            "Bring {adjective} attention to the way you listen."
          ],
          "minimum": 0,
          "maximum": 2
        }
      }
    },
    {
      "archetype": "Heart-Centered Calibration",
      "intensity": "surge",
      "area": "health",
      "clause_variants": [
        "Peak heart-led energy supports your wellness rhythms.",
        "Compassion guides your wellness care with urgent clarity."
      ],
      "bullet_templates": {
        "do": [
          "Focus on {phrase} to tune into your body.",
          "Choose {phrase} to keep wellness steady.",
          "Set {phrase} rituals that replenish you.",
          "Plan {phrase} care to protect your reserves."
        ],
        "avoid": [
          "Avoid {phrase} if it depletes your body.",
          "Skip {phrase} when you crave rest.",
          "Hold back from {phrase} until strength returns.",
          "Delay {phrase} pushes that tax your system."
        ]
      },
      "variation_groups": {
        "clauses": {
          "mode": "permutation",
          "items": [
            "Peak heart-led energy supports your wellness rhythms.",
            "Compassion guides your wellness care with urgent clarity."
          ]
        },
        "adjective": {
          "mode": "choice",
          "items": [
            "restorative",
            "energizing",
            "gentle"
          ],
          "pick": 1
        },
        "optional_sentences": {
          "mode": "subset",
          "items": [
            "Choose a {adjective} ritual that anchors you.",
            "Track one {adjective} shift in your body.",
            "Move with a {adjective} rhythm that respects your energy."
          ],
          "minimum": 0,
          "maximum": 2
        }
      }
    },
    {
      "archetype": "Heart-Centered Calibration",
      "intensity": "surge",
      "area": "finance",
      "clause_variants": [
        "Peak heart-led energy supports your financial decisions.",
        "Compassion guides your financial planning with urgent clarity."
      ],
      "bullet_templates": {
        "do": [
          "Focus on {phrase} to stabilize your finances.",
          "Choose {phrase} to back smart investments.",
          "Set {phrase} steps that support your budget.",
          "Plan {phrase} moves with practical insight."
        ],
        "avoid": [
          "Avoid {phrase} if budgets feel tight.",
          "Skip {phrase} when facts are unclear.",
          "Hold back from {phrase} until numbers align.",
          "Delay {phrase} commitments that add risk."
        ]
      },
      "variation_groups": {
        "clauses": {
          "mode": "permutation",
          "items": [
            "Peak heart-led energy supports your financial decisions.",
            "Compassion guides your financial planning with urgent clarity."
          ]
        },
        "adjective": {
          "mode": "choice",
          "items": [
            "savvy",
            "practical",
            "resourceful"
          ],
          "pick": 1
        },
        "optional_sentences": {
          "mode": "subset",
          "items": [
            "Outline a {adjective} move for your resources.",
            "Review a {adjective} detail before you commit.",
            "Celebrate a {adjective} decision that reinforced stability."
          ],
          "minimum": 0,
          "maximum": 2
        }
      }
    },
    {
      "archetype": "Disciplined Crossroads",
      "intensity": "background",
      "area": "general",
      "clause_variants": [
        "Subtle disciplined energy supports your day flow.",
        "Resolve guides your day choices with calm focus."
      ],
      "bullet_templates": {
        "do": [
          "Focus on {phrase} to stay aligned today.",
          "Choose {phrase} to anchor your intentions.",
          "Set {phrase} priorities that feel true.",
          "Plan {phrase} moves with confidence."
        ],
        "avoid": [
          "Avoid {phrase} if it scatters your energy.",
          "Skip {phrase} when you need clarity.",
          "Hold back from {phrase} until timing improves.",
          "Delay {phrase} choices that feel rushed."
        ]
      },
      "variation_groups": {
        "clauses": {
          "mode": "permutation",
          "items": [
            "Subtle disciplined energy supports your day flow.",
            "Resolve guides your day choices with calm focus."
          ]
        },
        "adjective": {
          "mode": "choice",
          "items": [
            "steady",
            "radiant",
            "grounded"
          ],
          "pick": 1
        },
        "optional_sentences": {
          "mode": "subset",
          "items": [
            "Keep a {adjective} pace as you move through today.",
            "Share a {adjective} insight with someone you trust.",
            "Note one {adjective} choice that feels aligned."
          ],
          "minimum": 0,
          "maximum": 2
        }
      }
    },
    {
      "archetype": "Disciplined Crossroads",
      "intensity": "background",
      "area": "career",
      "clause_variants": [
        "Subtle disciplined energy supports your career progress.",
        "Resolve guides your career moves with grounded clarity."
      ],
      "bullet_templates": {
        "do": [
          "Focus on {phrase} to keep momentum on your career path.",
          "Choose {phrase} to support professional wins.",
          "Set {phrase} priorities that highlight your leadership.",
          "Plan {phrase} moves to ground your strategy."
        ],
        "avoid": [
          "Avoid {phrase} if it derails your professional focus.",
          "Skip {phrase} when the team needs steadiness.",
          "Hold back from {phrase} until the plan is solid.",
          "Delay {phrase} moves that stretch resources too thin."
        ]
      },
      "variation_groups": {
        "clauses": {
          "mode": "permutation",
          "items": [
            "Subtle disciplined energy supports your career progress.",
            "Resolve guides your career moves with grounded clarity."
          ]
        },
        "adjective": {
          "mode": "choice",
          "items": [
            "strategic",
            "confident",
            "steady"
          ],
          "pick": 1
        },
        "optional_sentences": {
          "mode": "subset",
          "items": [
            "Let your {adjective} focus highlight the wins at work.",
            "Organize your plans around one {adjective} priority.",
            "Share a {adjective} update with your collaborators."
          ],
          "minimum": 0,
          "maximum": 2
        }
      }
    },
    {
      "archetype": "Disciplined Crossroads",
      "intensity": "background",
      "area": "love",
      "clause_variants": [
        "Subtle disciplined energy supports your relationship connections.",
<<<<<<< HEAD
        "Resolve guides openings in your relationships with warm intention."
=======
        "Resolve guides openings in your relationships with quiet clarity."
>>>>>>> ca141528
      ],
      "bullet_templates": {
        "do": [
          "Focus on {phrase} to nourish your connections.",
          "Choose {phrase} to keep conversations sincere.",
          "Set {phrase} intentions that honor your heart.",
          "Plan {phrase} gestures that feel genuine."
        ],
        "avoid": [
          "Avoid {phrase} if it closes your heart.",
          "Skip {phrase} when conversations need softness.",
          "Hold back from {phrase} until emotions settle.",
          "Delay {phrase} choices that disrupt trust."
        ]
      },
      "variation_groups": {
        "clauses": {
          "mode": "permutation",
          "items": [
            "Subtle disciplined energy supports your relationship connections.",
<<<<<<< HEAD
            "Resolve guides openings in your relationships with warm intention."
=======
            "Resolve guides openings in your relationships with quiet clarity."
>>>>>>> ca141528
          ]
        },
        "adjective": {
          "mode": "choice",
          "items": [
            "warm",
            "tender",
            "open-hearted"
          ],
          "pick": 1
        },
        "optional_sentences": {
          "mode": "subset",
          "items": [
            "Offer a {adjective} gesture that feels true.",
            "Name one {adjective} boundary that supports connection.",
            "Bring {adjective} attention to the way you listen."
          ],
          "minimum": 0,
          "maximum": 2
        }
      }
    },
    {
      "archetype": "Disciplined Crossroads",
      "intensity": "background",
      "area": "health",
      "clause_variants": [
        "Subtle disciplined energy supports your wellness rhythms.",
        "Resolve guides your wellness care with mindful pacing."
      ],
      "bullet_templates": {
        "do": [
          "Focus on {phrase} to tune into your body.",
          "Choose {phrase} to keep wellness steady.",
          "Set {phrase} rituals that replenish you.",
          "Plan {phrase} care to protect your reserves."
        ],
        "avoid": [
          "Avoid {phrase} if it depletes your body.",
          "Skip {phrase} when you crave rest.",
          "Hold back from {phrase} until strength returns.",
          "Delay {phrase} pushes that tax your system."
        ]
      },
      "variation_groups": {
        "clauses": {
          "mode": "permutation",
          "items": [
            "Subtle disciplined energy supports your wellness rhythms.",
            "Resolve guides your wellness care with mindful pacing."
          ]
        },
        "adjective": {
          "mode": "choice",
          "items": [
            "restorative",
            "energizing",
            "gentle"
          ],
          "pick": 1
        },
        "optional_sentences": {
          "mode": "subset",
          "items": [
            "Choose a {adjective} ritual that anchors you.",
            "Track one {adjective} shift in your body.",
            "Move with a {adjective} rhythm that respects your energy."
          ],
          "minimum": 0,
          "maximum": 2
        }
      }
    },
    {
      "archetype": "Disciplined Crossroads",
      "intensity": "background",
      "area": "finance",
      "clause_variants": [
        "Subtle disciplined energy supports your financial decisions.",
<<<<<<< HEAD
        "Resolve guides your financial planning with measured clarity."
=======
        "Resolve guides your financial planning with quiet clarity."
>>>>>>> ca141528
      ],
      "bullet_templates": {
        "do": [
          "Focus on {phrase} to stabilize your finances.",
          "Choose {phrase} to back smart investments.",
          "Set {phrase} steps that support your budget.",
          "Plan {phrase} moves with practical insight."
        ],
        "avoid": [
          "Avoid {phrase} if budgets feel tight.",
          "Skip {phrase} when facts are unclear.",
          "Hold back from {phrase} until numbers align.",
          "Delay {phrase} commitments that add risk."
        ]
      },
      "variation_groups": {
        "clauses": {
          "mode": "permutation",
          "items": [
            "Subtle disciplined energy supports your financial decisions.",
<<<<<<< HEAD
            "Resolve guides your financial planning with measured clarity."
=======
            "Resolve guides your financial planning with quiet clarity."
>>>>>>> ca141528
          ]
        },
        "adjective": {
          "mode": "choice",
          "items": [
            "savvy",
            "practical",
            "resourceful"
          ],
          "pick": 1
        },
        "optional_sentences": {
          "mode": "subset",
          "items": [
            "Outline a {adjective} move for your resources.",
            "Review a {adjective} detail before you commit.",
            "Celebrate a {adjective} decision that reinforced stability."
          ],
          "minimum": 0,
          "maximum": 2
        }
      }
    },
    {
      "archetype": "Disciplined Crossroads",
      "intensity": "gentle",
      "area": "general",
      "clause_variants": [
        "Gentle disciplined energy supports your day flow.",
        "Resolve guides your day choices with measured clarity."
      ],
      "bullet_templates": {
        "do": [
          "Focus on {phrase} to stay aligned today.",
          "Choose {phrase} to anchor your intentions.",
          "Set {phrase} priorities that feel true.",
          "Plan {phrase} moves with confidence."
        ],
        "avoid": [
          "Avoid {phrase} if it scatters your energy.",
          "Skip {phrase} when you need clarity.",
          "Hold back from {phrase} until timing improves.",
          "Delay {phrase} choices that feel rushed."
        ]
      },
      "variation_groups": {
        "clauses": {
          "mode": "permutation",
          "items": [
            "Gentle disciplined energy supports your day flow.",
            "Resolve guides your day choices with measured clarity."
          ]
        },
        "adjective": {
          "mode": "choice",
          "items": [
            "steady",
            "radiant",
            "grounded"
          ],
          "pick": 1
        },
        "optional_sentences": {
          "mode": "subset",
          "items": [
            "Keep a {adjective} pace as you move through today.",
            "Share a {adjective} insight with someone you trust.",
            "Note one {adjective} choice that feels aligned."
          ],
          "minimum": 0,
          "maximum": 2
        }
      }
    },
    {
      "archetype": "Disciplined Crossroads",
      "intensity": "gentle",
      "area": "career",
      "clause_variants": [
        "Gentle disciplined energy supports your career progress.",
        "Resolve guides your career moves with measured clarity."
      ],
      "bullet_templates": {
        "do": [
          "Focus on {phrase} to keep momentum on your career path.",
          "Choose {phrase} to support professional wins.",
          "Set {phrase} priorities that highlight your leadership.",
          "Plan {phrase} moves to ground your strategy."
        ],
        "avoid": [
          "Avoid {phrase} if it derails your professional focus.",
          "Skip {phrase} when the team needs steadiness.",
          "Hold back from {phrase} until the plan is solid.",
          "Delay {phrase} moves that stretch resources too thin."
        ]
      },
      "variation_groups": {
        "clauses": {
          "mode": "permutation",
          "items": [
            "Gentle disciplined energy supports your career progress.",
            "Resolve guides your career moves with measured clarity."
          ]
        },
        "adjective": {
          "mode": "choice",
          "items": [
            "strategic",
            "confident",
            "steady"
          ],
          "pick": 1
        },
        "optional_sentences": {
          "mode": "subset",
          "items": [
            "Let your {adjective} focus highlight the wins at work.",
            "Organize your plans around one {adjective} priority.",
            "Share a {adjective} update with your collaborators."
          ],
          "minimum": 0,
          "maximum": 2
        }
      }
    },
    {
      "archetype": "Disciplined Crossroads",
      "intensity": "gentle",
      "area": "love",
      "clause_variants": [
        "Gentle disciplined energy supports your relationship connections.",
        "Resolve guides openings in your relationships with measured clarity."
      ],
      "bullet_templates": {
        "do": [
          "Focus on {phrase} to nourish your connections.",
          "Choose {phrase} to keep conversations sincere.",
          "Set {phrase} intentions that honor your heart.",
          "Plan {phrase} gestures that feel genuine."
        ],
        "avoid": [
          "Avoid {phrase} if it closes your heart.",
          "Skip {phrase} when conversations need softness.",
          "Hold back from {phrase} until emotions settle.",
          "Delay {phrase} choices that disrupt trust."
        ]
      },
      "variation_groups": {
        "clauses": {
          "mode": "permutation",
          "items": [
            "Gentle disciplined energy supports your relationship connections.",
            "Resolve guides openings in your relationships with measured clarity."
          ]
        },
        "adjective": {
          "mode": "choice",
          "items": [
            "warm",
            "tender",
            "open-hearted"
          ],
          "pick": 1
        },
        "optional_sentences": {
          "mode": "subset",
          "items": [
            "Offer a {adjective} gesture that feels true.",
            "Name one {adjective} boundary that supports connection.",
            "Bring {adjective} attention to the way you listen."
          ],
          "minimum": 0,
          "maximum": 2
        }
      }
    },
    {
      "archetype": "Disciplined Crossroads",
      "intensity": "gentle",
      "area": "health",
      "clause_variants": [
        "Gentle disciplined energy supports your wellness rhythms.",
        "Resolve guides your wellness care with measured clarity."
      ],
      "bullet_templates": {
        "do": [
          "Focus on {phrase} to tune into your body.",
          "Choose {phrase} to keep wellness steady.",
          "Set {phrase} rituals that replenish you.",
          "Plan {phrase} care to protect your reserves."
        ],
        "avoid": [
          "Avoid {phrase} if it depletes your body.",
          "Skip {phrase} when you crave rest.",
          "Hold back from {phrase} until strength returns.",
          "Delay {phrase} pushes that tax your system."
        ]
      },
      "variation_groups": {
        "clauses": {
          "mode": "permutation",
          "items": [
            "Gentle disciplined energy supports your wellness rhythms.",
            "Resolve guides your wellness care with measured clarity."
          ]
        },
        "adjective": {
          "mode": "choice",
          "items": [
            "restorative",
            "energizing",
            "gentle"
          ],
          "pick": 1
        },
        "optional_sentences": {
          "mode": "subset",
          "items": [
            "Choose a {adjective} ritual that anchors you.",
            "Track one {adjective} shift in your body.",
            "Move with a {adjective} rhythm that respects your energy."
          ],
          "minimum": 0,
          "maximum": 2
        }
      }
    },
    {
      "archetype": "Disciplined Crossroads",
      "intensity": "gentle",
      "area": "finance",
      "clause_variants": [
        "Gentle disciplined energy supports your financial decisions.",
        "Resolve guides your financial planning with measured clarity."
      ],
      "bullet_templates": {
        "do": [
          "Focus on {phrase} to stabilize your finances.",
          "Choose {phrase} to back smart investments.",
          "Set {phrase} steps that support your budget.",
          "Plan {phrase} moves with practical insight."
        ],
        "avoid": [
          "Avoid {phrase} if budgets feel tight.",
          "Skip {phrase} when facts are unclear.",
          "Hold back from {phrase} until numbers align.",
          "Delay {phrase} commitments that add risk."
        ]
      },
      "variation_groups": {
        "clauses": {
          "mode": "permutation",
          "items": [
            "Gentle disciplined energy supports your financial decisions.",
            "Resolve guides your financial planning with measured clarity."
          ]
        },
        "adjective": {
          "mode": "choice",
          "items": [
            "savvy",
            "practical",
            "resourceful"
          ],
          "pick": 1
        },
        "optional_sentences": {
          "mode": "subset",
          "items": [
            "Outline a {adjective} move for your resources.",
            "Review a {adjective} detail before you commit.",
            "Celebrate a {adjective} decision that reinforced stability."
          ],
          "minimum": 0,
          "maximum": 2
        }
      }
    },
    {
      "archetype": "Disciplined Crossroads",
      "intensity": "steady",
      "area": "general",
      "clause_variants": [
        "Steady disciplined energy supports your day flow.",
        "Resolve guides your day choices with reliable clarity."
      ],
      "bullet_templates": {
        "do": [
          "Focus on {phrase} to stay aligned today.",
          "Choose {phrase} to anchor your intentions.",
          "Set {phrase} priorities that feel true.",
          "Plan {phrase} moves with confidence."
        ],
        "avoid": [
          "Avoid {phrase} if it scatters your energy.",
          "Skip {phrase} when you need clarity.",
          "Hold back from {phrase} until timing improves.",
          "Delay {phrase} choices that feel rushed."
        ]
      },
      "variation_groups": {
        "clauses": {
          "mode": "permutation",
          "items": [
            "Steady disciplined energy supports your day flow.",
            "Resolve guides your day choices with reliable clarity."
          ]
        },
        "adjective": {
          "mode": "choice",
          "items": [
            "steady",
            "radiant",
            "grounded"
          ],
          "pick": 1
        },
        "optional_sentences": {
          "mode": "subset",
          "items": [
            "Keep a {adjective} pace as you move through today.",
            "Share a {adjective} insight with someone you trust.",
            "Note one {adjective} choice that feels aligned."
          ],
          "minimum": 0,
          "maximum": 2
        }
      }
    },
    {
      "archetype": "Disciplined Crossroads",
      "intensity": "steady",
      "area": "career",
      "clause_variants": [
        "Steady disciplined energy supports your career progress.",
        "Resolve guides your career moves with reliable clarity."
      ],
      "bullet_templates": {
        "do": [
          "Focus on {phrase} to keep momentum on your career path.",
          "Choose {phrase} to support professional wins.",
          "Set {phrase} priorities that highlight your leadership.",
          "Plan {phrase} moves to ground your strategy."
        ],
        "avoid": [
          "Avoid {phrase} if it derails your professional focus.",
          "Skip {phrase} when the team needs steadiness.",
          "Hold back from {phrase} until the plan is solid.",
          "Delay {phrase} moves that stretch resources too thin."
        ]
      },
      "variation_groups": {
        "clauses": {
          "mode": "permutation",
          "items": [
            "Steady disciplined energy supports your career progress.",
            "Resolve guides your career moves with reliable clarity."
          ]
        },
        "adjective": {
          "mode": "choice",
          "items": [
            "strategic",
            "confident",
            "steady"
          ],
          "pick": 1
        },
        "optional_sentences": {
          "mode": "subset",
          "items": [
            "Let your {adjective} focus highlight the wins at work.",
            "Organize your plans around one {adjective} priority.",
            "Share a {adjective} update with your collaborators."
          ],
          "minimum": 0,
          "maximum": 2
        }
      }
    },
    {
      "archetype": "Disciplined Crossroads",
      "intensity": "steady",
      "area": "love",
      "clause_variants": [
        "Steady disciplined energy supports your relationship connections.",
        "Resolve guides openings in your relationships with reliable clarity."
      ],
      "bullet_templates": {
        "do": [
          "Focus on {phrase} to nourish your connections.",
          "Choose {phrase} to keep conversations sincere.",
          "Set {phrase} intentions that honor your heart.",
          "Plan {phrase} gestures that feel genuine."
        ],
        "avoid": [
          "Avoid {phrase} if it closes your heart.",
          "Skip {phrase} when conversations need softness.",
          "Hold back from {phrase} until emotions settle.",
          "Delay {phrase} choices that disrupt trust."
        ]
      },
      "variation_groups": {
        "clauses": {
          "mode": "permutation",
          "items": [
            "Steady disciplined energy supports your relationship connections.",
            "Resolve guides openings in your relationships with reliable clarity."
          ]
        },
        "adjective": {
          "mode": "choice",
          "items": [
            "warm",
            "tender",
            "open-hearted"
          ],
          "pick": 1
        },
        "optional_sentences": {
          "mode": "subset",
          "items": [
            "Offer a {adjective} gesture that feels true.",
            "Name one {adjective} boundary that supports connection.",
            "Bring {adjective} attention to the way you listen."
          ],
          "minimum": 0,
          "maximum": 2
        }
      }
    },
    {
      "archetype": "Disciplined Crossroads",
      "intensity": "steady",
      "area": "health",
      "clause_variants": [
        "Steady disciplined energy supports your wellness rhythms.",
        "Resolve guides your wellness care with reliable clarity."
      ],
      "bullet_templates": {
        "do": [
          "Focus on {phrase} to tune into your body.",
          "Choose {phrase} to keep wellness steady.",
          "Set {phrase} rituals that replenish you.",
          "Plan {phrase} care to protect your reserves."
        ],
        "avoid": [
          "Avoid {phrase} if it depletes your body.",
          "Skip {phrase} when you crave rest.",
          "Hold back from {phrase} until strength returns.",
          "Delay {phrase} pushes that tax your system."
        ]
      },
      "variation_groups": {
        "clauses": {
          "mode": "permutation",
          "items": [
            "Steady disciplined energy supports your wellness rhythms.",
            "Resolve guides your wellness care with reliable clarity."
          ]
        },
        "adjective": {
          "mode": "choice",
          "items": [
            "restorative",
            "energizing",
            "gentle"
          ],
          "pick": 1
        },
        "optional_sentences": {
          "mode": "subset",
          "items": [
            "Choose a {adjective} ritual that anchors you.",
            "Track one {adjective} shift in your body.",
            "Move with a {adjective} rhythm that respects your energy."
          ],
          "minimum": 0,
          "maximum": 2
        }
      }
    },
    {
      "archetype": "Disciplined Crossroads",
      "intensity": "steady",
      "area": "finance",
      "clause_variants": [
        "Steady disciplined energy supports your financial decisions.",
        "Resolve guides your financial planning with reliable clarity."
      ],
      "bullet_templates": {
        "do": [
          "Focus on {phrase} to stabilize your finances.",
          "Choose {phrase} to back smart investments.",
          "Set {phrase} steps that support your budget.",
          "Plan {phrase} moves with practical insight."
        ],
        "avoid": [
          "Avoid {phrase} if budgets feel tight.",
          "Skip {phrase} when facts are unclear.",
          "Hold back from {phrase} until numbers align.",
          "Delay {phrase} commitments that add risk."
        ]
      },
      "variation_groups": {
        "clauses": {
          "mode": "permutation",
          "items": [
            "Steady disciplined energy supports your financial decisions.",
            "Resolve guides your financial planning with reliable clarity."
          ]
        },
        "adjective": {
          "mode": "choice",
          "items": [
            "savvy",
            "practical",
            "resourceful"
          ],
          "pick": 1
        },
        "optional_sentences": {
          "mode": "subset",
          "items": [
            "Outline a {adjective} move for your resources.",
            "Review a {adjective} detail before you commit.",
            "Celebrate a {adjective} decision that reinforced stability."
          ],
          "minimum": 0,
          "maximum": 2
        }
      }
    },
    {
      "archetype": "Disciplined Crossroads",
      "intensity": "strong",
      "area": "general",
      "clause_variants": [
        "Strong disciplined energy supports your day flow.",
        "Resolve guides your day choices with bold clarity."
      ],
      "bullet_templates": {
        "do": [
          "Focus on {phrase} to stay aligned today.",
          "Choose {phrase} to anchor your intentions.",
          "Set {phrase} priorities that feel true.",
          "Plan {phrase} moves with confidence."
        ],
        "avoid": [
          "Avoid {phrase} if it scatters your energy.",
          "Skip {phrase} when you need clarity.",
          "Hold back from {phrase} until timing improves.",
          "Delay {phrase} choices that feel rushed."
        ]
      },
      "variation_groups": {
        "clauses": {
          "mode": "permutation",
          "items": [
            "Strong disciplined energy supports your day flow.",
            "Resolve guides your day choices with bold clarity."
          ]
        },
        "adjective": {
          "mode": "choice",
          "items": [
            "steady",
            "radiant",
            "grounded"
          ],
          "pick": 1
        },
        "optional_sentences": {
          "mode": "subset",
          "items": [
            "Keep a {adjective} pace as you move through today.",
            "Share a {adjective} insight with someone you trust.",
            "Note one {adjective} choice that feels aligned."
          ],
          "minimum": 0,
          "maximum": 2
        }
      }
    },
    {
      "archetype": "Disciplined Crossroads",
      "intensity": "strong",
      "area": "career",
      "clause_variants": [
        "Strong disciplined energy supports your career progress.",
        "Resolve guides your career moves with bold clarity."
      ],
      "bullet_templates": {
        "do": [
          "Focus on {phrase} to keep momentum on your career path.",
          "Choose {phrase} to support professional wins.",
          "Set {phrase} priorities that highlight your leadership.",
          "Plan {phrase} moves to ground your strategy."
        ],
        "avoid": [
          "Avoid {phrase} if it derails your professional focus.",
          "Skip {phrase} when the team needs steadiness.",
          "Hold back from {phrase} until the plan is solid.",
          "Delay {phrase} moves that stretch resources too thin."
        ]
      },
      "variation_groups": {
        "clauses": {
          "mode": "permutation",
          "items": [
            "Strong disciplined energy supports your career progress.",
            "Resolve guides your career moves with bold clarity."
          ]
        },
        "adjective": {
          "mode": "choice",
          "items": [
            "strategic",
            "confident",
            "steady"
          ],
          "pick": 1
        },
        "optional_sentences": {
          "mode": "subset",
          "items": [
            "Let your {adjective} focus highlight the wins at work.",
            "Organize your plans around one {adjective} priority.",
            "Share a {adjective} update with your collaborators."
          ],
          "minimum": 0,
          "maximum": 2
        }
      }
    },
    {
      "archetype": "Disciplined Crossroads",
      "intensity": "strong",
      "area": "love",
      "clause_variants": [
        "Strong disciplined energy supports your relationship connections.",
        "Resolve guides openings in your relationships with bold clarity."
      ],
      "bullet_templates": {
        "do": [
          "Focus on {phrase} to nourish your connections.",
          "Choose {phrase} to keep conversations sincere.",
          "Set {phrase} intentions that honor your heart.",
          "Plan {phrase} gestures that feel genuine."
        ],
        "avoid": [
          "Avoid {phrase} if it closes your heart.",
          "Skip {phrase} when conversations need softness.",
          "Hold back from {phrase} until emotions settle.",
          "Delay {phrase} choices that disrupt trust."
        ]
      },
      "variation_groups": {
        "clauses": {
          "mode": "permutation",
          "items": [
            "Strong disciplined energy supports your relationship connections.",
            "Resolve guides openings in your relationships with bold clarity."
          ]
        },
        "adjective": {
          "mode": "choice",
          "items": [
            "warm",
            "tender",
            "open-hearted"
          ],
          "pick": 1
        },
        "optional_sentences": {
          "mode": "subset",
          "items": [
            "Offer a {adjective} gesture that feels true.",
            "Name one {adjective} boundary that supports connection.",
            "Bring {adjective} attention to the way you listen."
          ],
          "minimum": 0,
          "maximum": 2
        }
      }
    },
    {
      "archetype": "Disciplined Crossroads",
      "intensity": "strong",
      "area": "health",
      "clause_variants": [
        "Strong disciplined energy supports your wellness rhythms.",
        "Resolve guides your wellness care with bold clarity."
      ],
      "bullet_templates": {
        "do": [
          "Focus on {phrase} to tune into your body.",
          "Choose {phrase} to keep wellness steady.",
          "Set {phrase} rituals that replenish you.",
          "Plan {phrase} care to protect your reserves."
        ],
        "avoid": [
          "Avoid {phrase} if it depletes your body.",
          "Skip {phrase} when you crave rest.",
          "Hold back from {phrase} until strength returns.",
          "Delay {phrase} pushes that tax your system."
        ]
      },
      "variation_groups": {
        "clauses": {
          "mode": "permutation",
          "items": [
            "Strong disciplined energy supports your wellness rhythms.",
            "Resolve guides your wellness care with bold clarity."
          ]
        },
        "adjective": {
          "mode": "choice",
          "items": [
            "restorative",
            "energizing",
            "gentle"
          ],
          "pick": 1
        },
        "optional_sentences": {
          "mode": "subset",
          "items": [
            "Choose a {adjective} ritual that anchors you.",
            "Track one {adjective} shift in your body.",
            "Move with a {adjective} rhythm that respects your energy."
          ],
          "minimum": 0,
          "maximum": 2
        }
      }
    },
    {
      "archetype": "Disciplined Crossroads",
      "intensity": "strong",
      "area": "finance",
      "clause_variants": [
        "Strong disciplined energy supports your financial decisions.",
        "Resolve guides your financial planning with bold clarity."
      ],
      "bullet_templates": {
        "do": [
          "Focus on {phrase} to stabilize your finances.",
          "Choose {phrase} to back smart investments.",
          "Set {phrase} steps that support your budget.",
          "Plan {phrase} moves with practical insight."
        ],
        "avoid": [
          "Avoid {phrase} if budgets feel tight.",
          "Skip {phrase} when facts are unclear.",
          "Hold back from {phrase} until numbers align.",
          "Delay {phrase} commitments that add risk."
        ]
      },
      "variation_groups": {
        "clauses": {
          "mode": "permutation",
          "items": [
            "Strong disciplined energy supports your financial decisions.",
            "Resolve guides your financial planning with bold clarity."
          ]
        },
        "adjective": {
          "mode": "choice",
          "items": [
            "savvy",
            "practical",
            "resourceful"
          ],
          "pick": 1
        },
        "optional_sentences": {
          "mode": "subset",
          "items": [
            "Outline a {adjective} move for your resources.",
            "Review a {adjective} detail before you commit.",
            "Celebrate a {adjective} decision that reinforced stability."
          ],
          "minimum": 0,
          "maximum": 2
        }
      }
    },
    {
      "archetype": "Disciplined Crossroads",
      "intensity": "surge",
      "area": "general",
      "clause_variants": [
        "Peak disciplined energy supports your day flow.",
        "Resolve guides your day choices with urgent clarity."
      ],
      "bullet_templates": {
        "do": [
          "Focus on {phrase} to stay aligned today.",
          "Choose {phrase} to anchor your intentions.",
          "Set {phrase} priorities that feel true.",
          "Plan {phrase} moves with confidence."
        ],
        "avoid": [
          "Avoid {phrase} if it scatters your energy.",
          "Skip {phrase} when you need clarity.",
          "Hold back from {phrase} until timing improves.",
          "Delay {phrase} choices that feel rushed."
        ]
      },
      "variation_groups": {
        "clauses": {
          "mode": "permutation",
          "items": [
            "Peak disciplined energy supports your day flow.",
            "Resolve guides your day choices with urgent clarity."
          ]
        },
        "adjective": {
          "mode": "choice",
          "items": [
            "steady",
            "radiant",
            "grounded"
          ],
          "pick": 1
        },
        "optional_sentences": {
          "mode": "subset",
          "items": [
            "Keep a {adjective} pace as you move through today.",
            "Share a {adjective} insight with someone you trust.",
            "Note one {adjective} choice that feels aligned."
          ],
          "minimum": 0,
          "maximum": 2
        }
      }
    },
    {
      "archetype": "Disciplined Crossroads",
      "intensity": "surge",
      "area": "career",
      "clause_variants": [
        "Peak disciplined energy supports your career progress.",
        "Resolve guides your career moves with urgent clarity."
      ],
      "bullet_templates": {
        "do": [
          "Focus on {phrase} to keep momentum on your career path.",
          "Choose {phrase} to support professional wins.",
          "Set {phrase} priorities that highlight your leadership.",
          "Plan {phrase} moves to ground your strategy."
        ],
        "avoid": [
          "Avoid {phrase} if it derails your professional focus.",
          "Skip {phrase} when the team needs steadiness.",
          "Hold back from {phrase} until the plan is solid.",
          "Delay {phrase} moves that stretch resources too thin."
        ]
      },
      "variation_groups": {
        "clauses": {
          "mode": "permutation",
          "items": [
            "Peak disciplined energy supports your career progress.",
            "Resolve guides your career moves with urgent clarity."
          ]
        },
        "adjective": {
          "mode": "choice",
          "items": [
            "strategic",
            "confident",
            "steady"
          ],
          "pick": 1
        },
        "optional_sentences": {
          "mode": "subset",
          "items": [
            "Let your {adjective} focus highlight the wins at work.",
            "Organize your plans around one {adjective} priority.",
            "Share a {adjective} update with your collaborators."
          ],
          "minimum": 0,
          "maximum": 2
        }
      }
    },
    {
      "archetype": "Disciplined Crossroads",
      "intensity": "surge",
      "area": "love",
      "clause_variants": [
        "Peak disciplined energy supports your relationship connections.",
        "Resolve guides openings in your relationships with urgent clarity."
      ],
      "bullet_templates": {
        "do": [
          "Focus on {phrase} to nourish your connections.",
          "Choose {phrase} to keep conversations sincere.",
          "Set {phrase} intentions that honor your heart.",
          "Plan {phrase} gestures that feel genuine."
        ],
        "avoid": [
          "Avoid {phrase} if it closes your heart.",
          "Skip {phrase} when conversations need softness.",
          "Hold back from {phrase} until emotions settle.",
          "Delay {phrase} choices that disrupt trust."
        ]
      },
      "variation_groups": {
        "clauses": {
          "mode": "permutation",
          "items": [
            "Peak disciplined energy supports your relationship connections.",
            "Resolve guides openings in your relationships with urgent clarity."
          ]
        },
        "adjective": {
          "mode": "choice",
          "items": [
            "warm",
            "tender",
            "open-hearted"
          ],
          "pick": 1
        },
        "optional_sentences": {
          "mode": "subset",
          "items": [
            "Offer a {adjective} gesture that feels true.",
            "Name one {adjective} boundary that supports connection.",
            "Bring {adjective} attention to the way you listen."
          ],
          "minimum": 0,
          "maximum": 2
        }
      }
    },
    {
      "archetype": "Disciplined Crossroads",
      "intensity": "surge",
      "area": "health",
      "clause_variants": [
        "Peak disciplined energy supports your wellness rhythms.",
        "Resolve guides your wellness care with urgent clarity."
      ],
      "bullet_templates": {
        "do": [
          "Focus on {phrase} to tune into your body.",
          "Choose {phrase} to keep wellness steady.",
          "Set {phrase} rituals that replenish you.",
          "Plan {phrase} care to protect your reserves."
        ],
        "avoid": [
          "Avoid {phrase} if it depletes your body.",
          "Skip {phrase} when you crave rest.",
          "Hold back from {phrase} until strength returns.",
          "Delay {phrase} pushes that tax your system."
        ]
      },
      "variation_groups": {
        "clauses": {
          "mode": "permutation",
          "items": [
            "Peak disciplined energy supports your wellness rhythms.",
            "Resolve guides your wellness care with urgent clarity."
          ]
        },
        "adjective": {
          "mode": "choice",
          "items": [
            "restorative",
            "energizing",
            "gentle"
          ],
          "pick": 1
        },
        "optional_sentences": {
          "mode": "subset",
          "items": [
            "Choose a {adjective} ritual that anchors you.",
            "Track one {adjective} shift in your body.",
            "Move with a {adjective} rhythm that respects your energy."
          ],
          "minimum": 0,
          "maximum": 2
        }
      }
    },
    {
      "archetype": "Disciplined Crossroads",
      "intensity": "surge",
      "area": "finance",
      "clause_variants": [
        "Peak disciplined energy supports your financial decisions.",
        "Resolve guides your financial planning with urgent clarity."
      ],
      "bullet_templates": {
        "do": [
          "Focus on {phrase} to stabilize your finances.",
          "Choose {phrase} to back smart investments.",
          "Set {phrase} steps that support your budget.",
          "Plan {phrase} moves with practical insight."
        ],
        "avoid": [
          "Avoid {phrase} if budgets feel tight.",
          "Skip {phrase} when facts are unclear.",
          "Hold back from {phrase} until numbers align.",
          "Delay {phrase} commitments that add risk."
        ]
      },
      "variation_groups": {
        "clauses": {
          "mode": "permutation",
          "items": [
            "Peak disciplined energy supports your financial decisions.",
            "Resolve guides your financial planning with urgent clarity."
          ]
        },
        "adjective": {
          "mode": "choice",
          "items": [
            "savvy",
            "practical",
            "resourceful"
          ],
          "pick": 1
        },
        "optional_sentences": {
          "mode": "subset",
          "items": [
            "Outline a {adjective} move for your resources.",
            "Review a {adjective} detail before you commit.",
            "Celebrate a {adjective} decision that reinforced stability."
          ],
          "minimum": 0,
          "maximum": 2
        }
      }
    },
    {
      "archetype": "Visionary Alignment",
      "intensity": "background",
      "area": "general",
      "clause_variants": [
        "Subtle visionary energy supports your day flow.",
        "Insight guides your day choices with calm focus."
      ],
      "bullet_templates": {
        "do": [
          "Focus on {phrase} to stay aligned today.",
          "Choose {phrase} to anchor your intentions.",
          "Set {phrase} priorities that feel true.",
          "Plan {phrase} moves with confidence."
        ],
        "avoid": [
          "Avoid {phrase} if it scatters your energy.",
          "Skip {phrase} when you need clarity.",
          "Hold back from {phrase} until timing improves.",
          "Delay {phrase} choices that feel rushed."
        ]
      },
      "variation_groups": {
        "clauses": {
          "mode": "permutation",
          "items": [
            "Subtle visionary energy supports your day flow.",
            "Insight guides your day choices with calm focus."
          ]
        },
        "adjective": {
          "mode": "choice",
          "items": [
            "steady",
            "radiant",
            "grounded"
          ],
          "pick": 1
        },
        "optional_sentences": {
          "mode": "subset",
          "items": [
            "Keep a {adjective} pace as you move through today.",
            "Share a {adjective} insight with someone you trust.",
            "Note one {adjective} choice that feels aligned."
          ],
          "minimum": 0,
          "maximum": 2
        }
      }
    },
    {
      "archetype": "Visionary Alignment",
      "intensity": "background",
      "area": "career",
      "clause_variants": [
        "Subtle visionary energy supports your career progress.",
        "Insight guides your career moves with grounded clarity."
      ],
      "bullet_templates": {
        "do": [
          "Focus on {phrase} to keep momentum on your career path.",
          "Choose {phrase} to support professional wins.",
          "Set {phrase} priorities that highlight your leadership.",
          "Plan {phrase} moves to ground your strategy."
        ],
        "avoid": [
          "Avoid {phrase} if it derails your professional focus.",
          "Skip {phrase} when the team needs steadiness.",
          "Hold back from {phrase} until the plan is solid.",
          "Delay {phrase} moves that stretch resources too thin."
        ]
      },
      "variation_groups": {
        "clauses": {
          "mode": "permutation",
          "items": [
            "Subtle visionary energy supports your career progress.",
            "Insight guides your career moves with grounded clarity."
          ]
        },
        "adjective": {
          "mode": "choice",
          "items": [
            "strategic",
            "confident",
            "steady"
          ],
          "pick": 1
        },
        "optional_sentences": {
          "mode": "subset",
          "items": [
            "Let your {adjective} focus highlight the wins at work.",
            "Organize your plans around one {adjective} priority.",
            "Share a {adjective} update with your collaborators."
          ],
          "minimum": 0,
          "maximum": 2
        }
      }
    },
    {
      "archetype": "Visionary Alignment",
      "intensity": "background",
      "area": "love",
      "clause_variants": [
        "Subtle visionary energy supports your relationship connections.",
<<<<<<< HEAD
        "Insight guides openings in your relationships with warm intention."
=======
        "Insight guides openings in your relationships with quiet clarity."
>>>>>>> ca141528
      ],
      "bullet_templates": {
        "do": [
          "Focus on {phrase} to nourish your connections.",
          "Choose {phrase} to keep conversations sincere.",
          "Set {phrase} intentions that honor your heart.",
          "Plan {phrase} gestures that feel genuine."
        ],
        "avoid": [
          "Avoid {phrase} if it closes your heart.",
          "Skip {phrase} when conversations need softness.",
          "Hold back from {phrase} until emotions settle.",
          "Delay {phrase} choices that disrupt trust."
        ]
      },
      "variation_groups": {
        "clauses": {
          "mode": "permutation",
          "items": [
            "Subtle visionary energy supports your relationship connections.",
<<<<<<< HEAD
            "Insight guides openings in your relationships with warm intention."
=======
            "Insight guides openings in your relationships with quiet clarity."
>>>>>>> ca141528
          ]
        },
        "adjective": {
          "mode": "choice",
          "items": [
            "warm",
            "tender",
            "open-hearted"
          ],
          "pick": 1
        },
        "optional_sentences": {
          "mode": "subset",
          "items": [
            "Offer a {adjective} gesture that feels true.",
            "Name one {adjective} boundary that supports connection.",
            "Bring {adjective} attention to the way you listen."
          ],
          "minimum": 0,
          "maximum": 2
        }
      }
    },
    {
      "archetype": "Visionary Alignment",
      "intensity": "background",
      "area": "health",
      "clause_variants": [
        "Subtle visionary energy supports your wellness rhythms.",
        "Insight guides your wellness care with mindful pacing."
      ],
      "bullet_templates": {
        "do": [
          "Focus on {phrase} to tune into your body.",
          "Choose {phrase} to keep wellness steady.",
          "Set {phrase} rituals that replenish you.",
          "Plan {phrase} care to protect your reserves."
        ],
        "avoid": [
          "Avoid {phrase} if it depletes your body.",
          "Skip {phrase} when you crave rest.",
          "Hold back from {phrase} until strength returns.",
          "Delay {phrase} pushes that tax your system."
        ]
      },
      "variation_groups": {
        "clauses": {
          "mode": "permutation",
          "items": [
            "Subtle visionary energy supports your wellness rhythms.",
            "Insight guides your wellness care with mindful pacing."
          ]
        },
        "adjective": {
          "mode": "choice",
          "items": [
            "restorative",
            "energizing",
            "gentle"
          ],
          "pick": 1
        },
        "optional_sentences": {
          "mode": "subset",
          "items": [
            "Choose a {adjective} ritual that anchors you.",
            "Track one {adjective} shift in your body.",
            "Move with a {adjective} rhythm that respects your energy."
          ],
          "minimum": 0,
          "maximum": 2
        }
      }
    },
    {
      "archetype": "Visionary Alignment",
      "intensity": "background",
      "area": "finance",
      "clause_variants": [
        "Subtle visionary energy supports your financial decisions.",
<<<<<<< HEAD
        "Insight guides your financial planning with measured clarity."
=======
        "Insight guides your financial planning with quiet clarity."
>>>>>>> ca141528
      ],
      "bullet_templates": {
        "do": [
          "Focus on {phrase} to stabilize your finances.",
          "Choose {phrase} to back smart investments.",
          "Set {phrase} steps that support your budget.",
          "Plan {phrase} moves with practical insight."
        ],
        "avoid": [
          "Avoid {phrase} if budgets feel tight.",
          "Skip {phrase} when facts are unclear.",
          "Hold back from {phrase} until numbers align.",
          "Delay {phrase} commitments that add risk."
        ]
      },
      "variation_groups": {
        "clauses": {
          "mode": "permutation",
          "items": [
            "Subtle visionary energy supports your financial decisions.",
<<<<<<< HEAD
            "Insight guides your financial planning with measured clarity."
=======
            "Insight guides your financial planning with quiet clarity."
>>>>>>> ca141528
          ]
        },
        "adjective": {
          "mode": "choice",
          "items": [
            "savvy",
            "practical",
            "resourceful"
          ],
          "pick": 1
        },
        "optional_sentences": {
          "mode": "subset",
          "items": [
            "Outline a {adjective} move for your resources.",
            "Review a {adjective} detail before you commit.",
            "Celebrate a {adjective} decision that reinforced stability."
          ],
          "minimum": 0,
          "maximum": 2
        }
      }
    },
    {
      "archetype": "Visionary Alignment",
      "intensity": "gentle",
      "area": "general",
      "clause_variants": [
        "Gentle visionary energy supports your day flow.",
        "Insight guides your day choices with measured clarity."
      ],
      "bullet_templates": {
        "do": [
          "Focus on {phrase} to stay aligned today.",
          "Choose {phrase} to anchor your intentions.",
          "Set {phrase} priorities that feel true.",
          "Plan {phrase} moves with confidence."
        ],
        "avoid": [
          "Avoid {phrase} if it scatters your energy.",
          "Skip {phrase} when you need clarity.",
          "Hold back from {phrase} until timing improves.",
          "Delay {phrase} choices that feel rushed."
        ]
      },
      "variation_groups": {
        "clauses": {
          "mode": "permutation",
          "items": [
            "Gentle visionary energy supports your day flow.",
            "Insight guides your day choices with measured clarity."
          ]
        },
        "adjective": {
          "mode": "choice",
          "items": [
            "steady",
            "radiant",
            "grounded"
          ],
          "pick": 1
        },
        "optional_sentences": {
          "mode": "subset",
          "items": [
            "Keep a {adjective} pace as you move through today.",
            "Share a {adjective} insight with someone you trust.",
            "Note one {adjective} choice that feels aligned."
          ],
          "minimum": 0,
          "maximum": 2
        }
      }
    },
    {
      "archetype": "Visionary Alignment",
      "intensity": "gentle",
      "area": "career",
      "clause_variants": [
        "Gentle visionary energy supports your career progress.",
        "Insight guides your career moves with measured clarity."
      ],
      "bullet_templates": {
        "do": [
          "Focus on {phrase} to keep momentum on your career path.",
          "Choose {phrase} to support professional wins.",
          "Set {phrase} priorities that highlight your leadership.",
          "Plan {phrase} moves to ground your strategy."
        ],
        "avoid": [
          "Avoid {phrase} if it derails your professional focus.",
          "Skip {phrase} when the team needs steadiness.",
          "Hold back from {phrase} until the plan is solid.",
          "Delay {phrase} moves that stretch resources too thin."
        ]
      },
      "variation_groups": {
        "clauses": {
          "mode": "permutation",
          "items": [
            "Gentle visionary energy supports your career progress.",
            "Insight guides your career moves with measured clarity."
          ]
        },
        "adjective": {
          "mode": "choice",
          "items": [
            "strategic",
            "confident",
            "steady"
          ],
          "pick": 1
        },
        "optional_sentences": {
          "mode": "subset",
          "items": [
            "Let your {adjective} focus highlight the wins at work.",
            "Organize your plans around one {adjective} priority.",
            "Share a {adjective} update with your collaborators."
          ],
          "minimum": 0,
          "maximum": 2
        }
      }
    },
    {
      "archetype": "Visionary Alignment",
      "intensity": "gentle",
      "area": "love",
      "clause_variants": [
        "Gentle visionary energy supports your relationship connections.",
        "Insight guides openings in your relationships with measured clarity."
      ],
      "bullet_templates": {
        "do": [
          "Focus on {phrase} to nourish your connections.",
          "Choose {phrase} to keep conversations sincere.",
          "Set {phrase} intentions that honor your heart.",
          "Plan {phrase} gestures that feel genuine."
        ],
        "avoid": [
          "Avoid {phrase} if it closes your heart.",
          "Skip {phrase} when conversations need softness.",
          "Hold back from {phrase} until emotions settle.",
          "Delay {phrase} choices that disrupt trust."
        ]
      },
      "variation_groups": {
        "clauses": {
          "mode": "permutation",
          "items": [
            "Gentle visionary energy supports your relationship connections.",
            "Insight guides openings in your relationships with measured clarity."
          ]
        },
        "adjective": {
          "mode": "choice",
          "items": [
            "warm",
            "tender",
            "open-hearted"
          ],
          "pick": 1
        },
        "optional_sentences": {
          "mode": "subset",
          "items": [
            "Offer a {adjective} gesture that feels true.",
            "Name one {adjective} boundary that supports connection.",
            "Bring {adjective} attention to the way you listen."
          ],
          "minimum": 0,
          "maximum": 2
        }
      }
    },
    {
      "archetype": "Visionary Alignment",
      "intensity": "gentle",
      "area": "health",
      "clause_variants": [
        "Gentle visionary energy supports your wellness rhythms.",
        "Insight guides your wellness care with measured clarity."
      ],
      "bullet_templates": {
        "do": [
          "Focus on {phrase} to tune into your body.",
          "Choose {phrase} to keep wellness steady.",
          "Set {phrase} rituals that replenish you.",
          "Plan {phrase} care to protect your reserves."
        ],
        "avoid": [
          "Avoid {phrase} if it depletes your body.",
          "Skip {phrase} when you crave rest.",
          "Hold back from {phrase} until strength returns.",
          "Delay {phrase} pushes that tax your system."
        ]
      },
      "variation_groups": {
        "clauses": {
          "mode": "permutation",
          "items": [
            "Gentle visionary energy supports your wellness rhythms.",
            "Insight guides your wellness care with measured clarity."
          ]
        },
        "adjective": {
          "mode": "choice",
          "items": [
            "restorative",
            "energizing",
            "gentle"
          ],
          "pick": 1
        },
        "optional_sentences": {
          "mode": "subset",
          "items": [
            "Choose a {adjective} ritual that anchors you.",
            "Track one {adjective} shift in your body.",
            "Move with a {adjective} rhythm that respects your energy."
          ],
          "minimum": 0,
          "maximum": 2
        }
      }
    },
    {
      "archetype": "Visionary Alignment",
      "intensity": "gentle",
      "area": "finance",
      "clause_variants": [
        "Gentle visionary energy supports your financial decisions.",
        "Insight guides your financial planning with measured clarity."
      ],
      "bullet_templates": {
        "do": [
          "Focus on {phrase} to stabilize your finances.",
          "Choose {phrase} to back smart investments.",
          "Set {phrase} steps that support your budget.",
          "Plan {phrase} moves with practical insight."
        ],
        "avoid": [
          "Avoid {phrase} if budgets feel tight.",
          "Skip {phrase} when facts are unclear.",
          "Hold back from {phrase} until numbers align.",
          "Delay {phrase} commitments that add risk."
        ]
      },
      "variation_groups": {
        "clauses": {
          "mode": "permutation",
          "items": [
            "Gentle visionary energy supports your financial decisions.",
            "Insight guides your financial planning with measured clarity."
          ]
        },
        "adjective": {
          "mode": "choice",
          "items": [
            "savvy",
            "practical",
            "resourceful"
          ],
          "pick": 1
        },
        "optional_sentences": {
          "mode": "subset",
          "items": [
            "Outline a {adjective} move for your resources.",
            "Review a {adjective} detail before you commit.",
            "Celebrate a {adjective} decision that reinforced stability."
          ],
          "minimum": 0,
          "maximum": 2
        }
      }
    },
    {
      "archetype": "Visionary Alignment",
      "intensity": "steady",
      "area": "general",
      "clause_variants": [
        "Steady visionary energy supports your day flow.",
        "Insight guides your day choices with reliable clarity."
      ],
      "bullet_templates": {
        "do": [
          "Focus on {phrase} to stay aligned today.",
          "Choose {phrase} to anchor your intentions.",
          "Set {phrase} priorities that feel true.",
          "Plan {phrase} moves with confidence."
        ],
        "avoid": [
          "Avoid {phrase} if it scatters your energy.",
          "Skip {phrase} when you need clarity.",
          "Hold back from {phrase} until timing improves.",
          "Delay {phrase} choices that feel rushed."
        ]
      },
      "variation_groups": {
        "clauses": {
          "mode": "permutation",
          "items": [
            "Steady visionary energy supports your day flow.",
            "Insight guides your day choices with reliable clarity."
          ]
        },
        "adjective": {
          "mode": "choice",
          "items": [
            "steady",
            "radiant",
            "grounded"
          ],
          "pick": 1
        },
        "optional_sentences": {
          "mode": "subset",
          "items": [
            "Keep a {adjective} pace as you move through today.",
            "Share a {adjective} insight with someone you trust.",
            "Note one {adjective} choice that feels aligned."
          ],
          "minimum": 0,
          "maximum": 2
        }
      }
    },
    {
      "archetype": "Visionary Alignment",
      "intensity": "steady",
      "area": "career",
      "clause_variants": [
        "Steady visionary energy supports your career progress.",
        "Insight guides your career moves with reliable clarity."
      ],
      "bullet_templates": {
        "do": [
          "Focus on {phrase} to keep momentum on your career path.",
          "Choose {phrase} to support professional wins.",
          "Set {phrase} priorities that highlight your leadership.",
          "Plan {phrase} moves to ground your strategy."
        ],
        "avoid": [
          "Avoid {phrase} if it derails your professional focus.",
          "Skip {phrase} when the team needs steadiness.",
          "Hold back from {phrase} until the plan is solid.",
          "Delay {phrase} moves that stretch resources too thin."
        ]
      },
      "variation_groups": {
        "clauses": {
          "mode": "permutation",
          "items": [
            "Steady visionary energy supports your career progress.",
            "Insight guides your career moves with reliable clarity."
          ]
        },
        "adjective": {
          "mode": "choice",
          "items": [
            "strategic",
            "confident",
            "steady"
          ],
          "pick": 1
        },
        "optional_sentences": {
          "mode": "subset",
          "items": [
            "Let your {adjective} focus highlight the wins at work.",
            "Organize your plans around one {adjective} priority.",
            "Share a {adjective} update with your collaborators."
          ],
          "minimum": 0,
          "maximum": 2
        }
      }
    },
    {
      "archetype": "Visionary Alignment",
      "intensity": "steady",
      "area": "love",
      "clause_variants": [
        "Steady visionary energy supports your relationship connections.",
        "Insight guides openings in your relationships with reliable clarity."
      ],
      "bullet_templates": {
        "do": [
          "Focus on {phrase} to nourish your connections.",
          "Choose {phrase} to keep conversations sincere.",
          "Set {phrase} intentions that honor your heart.",
          "Plan {phrase} gestures that feel genuine."
        ],
        "avoid": [
          "Avoid {phrase} if it closes your heart.",
          "Skip {phrase} when conversations need softness.",
          "Hold back from {phrase} until emotions settle.",
          "Delay {phrase} choices that disrupt trust."
        ]
      },
      "variation_groups": {
        "clauses": {
          "mode": "permutation",
          "items": [
            "Steady visionary energy supports your relationship connections.",
            "Insight guides openings in your relationships with reliable clarity."
          ]
        },
        "adjective": {
          "mode": "choice",
          "items": [
            "warm",
            "tender",
            "open-hearted"
          ],
          "pick": 1
        },
        "optional_sentences": {
          "mode": "subset",
          "items": [
            "Offer a {adjective} gesture that feels true.",
            "Name one {adjective} boundary that supports connection.",
            "Bring {adjective} attention to the way you listen."
          ],
          "minimum": 0,
          "maximum": 2
        }
      }
    },
    {
      "archetype": "Visionary Alignment",
      "intensity": "steady",
      "area": "health",
      "clause_variants": [
        "Steady visionary energy supports your wellness rhythms.",
        "Insight guides your wellness care with reliable clarity."
      ],
      "bullet_templates": {
        "do": [
          "Focus on {phrase} to tune into your body.",
          "Choose {phrase} to keep wellness steady.",
          "Set {phrase} rituals that replenish you.",
          "Plan {phrase} care to protect your reserves."
        ],
        "avoid": [
          "Avoid {phrase} if it depletes your body.",
          "Skip {phrase} when you crave rest.",
          "Hold back from {phrase} until strength returns.",
          "Delay {phrase} pushes that tax your system."
        ]
      },
      "variation_groups": {
        "clauses": {
          "mode": "permutation",
          "items": [
            "Steady visionary energy supports your wellness rhythms.",
            "Insight guides your wellness care with reliable clarity."
          ]
        },
        "adjective": {
          "mode": "choice",
          "items": [
            "restorative",
            "energizing",
            "gentle"
          ],
          "pick": 1
        },
        "optional_sentences": {
          "mode": "subset",
          "items": [
            "Choose a {adjective} ritual that anchors you.",
            "Track one {adjective} shift in your body.",
            "Move with a {adjective} rhythm that respects your energy."
          ],
          "minimum": 0,
          "maximum": 2
        }
      }
    },
    {
      "archetype": "Visionary Alignment",
      "intensity": "steady",
      "area": "finance",
      "clause_variants": [
        "Steady visionary energy supports your financial decisions.",
        "Insight guides your financial planning with reliable clarity."
      ],
      "bullet_templates": {
        "do": [
          "Focus on {phrase} to stabilize your finances.",
          "Choose {phrase} to back smart investments.",
          "Set {phrase} steps that support your budget.",
          "Plan {phrase} moves with practical insight."
        ],
        "avoid": [
          "Avoid {phrase} if budgets feel tight.",
          "Skip {phrase} when facts are unclear.",
          "Hold back from {phrase} until numbers align.",
          "Delay {phrase} commitments that add risk."
        ]
      },
      "variation_groups": {
        "clauses": {
          "mode": "permutation",
          "items": [
            "Steady visionary energy supports your financial decisions.",
            "Insight guides your financial planning with reliable clarity."
          ]
        },
        "adjective": {
          "mode": "choice",
          "items": [
            "savvy",
            "practical",
            "resourceful"
          ],
          "pick": 1
        },
        "optional_sentences": {
          "mode": "subset",
          "items": [
            "Outline a {adjective} move for your resources.",
            "Review a {adjective} detail before you commit.",
            "Celebrate a {adjective} decision that reinforced stability."
          ],
          "minimum": 0,
          "maximum": 2
        }
      }
    },
    {
      "archetype": "Visionary Alignment",
      "intensity": "strong",
      "area": "general",
      "clause_variants": [
        "Strong visionary energy supports your day flow.",
        "Insight guides your day choices with bold clarity."
      ],
      "bullet_templates": {
        "do": [
          "Focus on {phrase} to stay aligned today.",
          "Choose {phrase} to anchor your intentions.",
          "Set {phrase} priorities that feel true.",
          "Plan {phrase} moves with confidence."
        ],
        "avoid": [
          "Avoid {phrase} if it scatters your energy.",
          "Skip {phrase} when you need clarity.",
          "Hold back from {phrase} until timing improves.",
          "Delay {phrase} choices that feel rushed."
        ]
      },
      "variation_groups": {
        "clauses": {
          "mode": "permutation",
          "items": [
            "Strong visionary energy supports your day flow.",
            "Insight guides your day choices with bold clarity."
          ]
        },
        "adjective": {
          "mode": "choice",
          "items": [
            "steady",
            "radiant",
            "grounded"
          ],
          "pick": 1
        },
        "optional_sentences": {
          "mode": "subset",
          "items": [
            "Keep a {adjective} pace as you move through today.",
            "Share a {adjective} insight with someone you trust.",
            "Note one {adjective} choice that feels aligned."
          ],
          "minimum": 0,
          "maximum": 2
        }
      }
    },
    {
      "archetype": "Visionary Alignment",
      "intensity": "strong",
      "area": "career",
      "clause_variants": [
        "Strong visionary energy supports your career progress.",
        "Insight guides your career moves with bold clarity."
      ],
      "bullet_templates": {
        "do": [
          "Focus on {phrase} to keep momentum on your career path.",
          "Choose {phrase} to support professional wins.",
          "Set {phrase} priorities that highlight your leadership.",
          "Plan {phrase} moves to ground your strategy."
        ],
        "avoid": [
          "Avoid {phrase} if it derails your professional focus.",
          "Skip {phrase} when the team needs steadiness.",
          "Hold back from {phrase} until the plan is solid.",
          "Delay {phrase} moves that stretch resources too thin."
        ]
      },
      "variation_groups": {
        "clauses": {
          "mode": "permutation",
          "items": [
            "Strong visionary energy supports your career progress.",
            "Insight guides your career moves with bold clarity."
          ]
        },
        "adjective": {
          "mode": "choice",
          "items": [
            "strategic",
            "confident",
            "steady"
          ],
          "pick": 1
        },
        "optional_sentences": {
          "mode": "subset",
          "items": [
            "Let your {adjective} focus highlight the wins at work.",
            "Organize your plans around one {adjective} priority.",
            "Share a {adjective} update with your collaborators."
          ],
          "minimum": 0,
          "maximum": 2
        }
      }
    },
    {
      "archetype": "Visionary Alignment",
      "intensity": "strong",
      "area": "love",
      "clause_variants": [
        "Strong visionary energy supports your relationship connections.",
        "Insight guides openings in your relationships with bold clarity."
      ],
      "bullet_templates": {
        "do": [
          "Focus on {phrase} to nourish your connections.",
          "Choose {phrase} to keep conversations sincere.",
          "Set {phrase} intentions that honor your heart.",
          "Plan {phrase} gestures that feel genuine."
        ],
        "avoid": [
          "Avoid {phrase} if it closes your heart.",
          "Skip {phrase} when conversations need softness.",
          "Hold back from {phrase} until emotions settle.",
          "Delay {phrase} choices that disrupt trust."
        ]
      },
      "variation_groups": {
        "clauses": {
          "mode": "permutation",
          "items": [
            "Strong visionary energy supports your relationship connections.",
            "Insight guides openings in your relationships with bold clarity."
          ]
        },
        "adjective": {
          "mode": "choice",
          "items": [
            "warm",
            "tender",
            "open-hearted"
          ],
          "pick": 1
        },
        "optional_sentences": {
          "mode": "subset",
          "items": [
            "Offer a {adjective} gesture that feels true.",
            "Name one {adjective} boundary that supports connection.",
            "Bring {adjective} attention to the way you listen."
          ],
          "minimum": 0,
          "maximum": 2
        }
      }
    },
    {
      "archetype": "Visionary Alignment",
      "intensity": "strong",
      "area": "health",
      "clause_variants": [
        "Strong visionary energy supports your wellness rhythms.",
        "Insight guides your wellness care with bold clarity."
      ],
      "bullet_templates": {
        "do": [
          "Focus on {phrase} to tune into your body.",
          "Choose {phrase} to keep wellness steady.",
          "Set {phrase} rituals that replenish you.",
          "Plan {phrase} care to protect your reserves."
        ],
        "avoid": [
          "Avoid {phrase} if it depletes your body.",
          "Skip {phrase} when you crave rest.",
          "Hold back from {phrase} until strength returns.",
          "Delay {phrase} pushes that tax your system."
        ]
      },
      "variation_groups": {
        "clauses": {
          "mode": "permutation",
          "items": [
            "Strong visionary energy supports your wellness rhythms.",
            "Insight guides your wellness care with bold clarity."
          ]
        },
        "adjective": {
          "mode": "choice",
          "items": [
            "restorative",
            "energizing",
            "gentle"
          ],
          "pick": 1
        },
        "optional_sentences": {
          "mode": "subset",
          "items": [
            "Choose a {adjective} ritual that anchors you.",
            "Track one {adjective} shift in your body.",
            "Move with a {adjective} rhythm that respects your energy."
          ],
          "minimum": 0,
          "maximum": 2
        }
      }
    },
    {
      "archetype": "Visionary Alignment",
      "intensity": "strong",
      "area": "finance",
      "clause_variants": [
        "Strong visionary energy supports your financial decisions.",
        "Insight guides your financial planning with bold clarity."
      ],
      "bullet_templates": {
        "do": [
          "Focus on {phrase} to stabilize your finances.",
          "Choose {phrase} to back smart investments.",
          "Set {phrase} steps that support your budget.",
          "Plan {phrase} moves with practical insight."
        ],
        "avoid": [
          "Avoid {phrase} if budgets feel tight.",
          "Skip {phrase} when facts are unclear.",
          "Hold back from {phrase} until numbers align.",
          "Delay {phrase} commitments that add risk."
        ]
      },
      "variation_groups": {
        "clauses": {
          "mode": "permutation",
          "items": [
            "Strong visionary energy supports your financial decisions.",
            "Insight guides your financial planning with bold clarity."
          ]
        },
        "adjective": {
          "mode": "choice",
          "items": [
            "savvy",
            "practical",
            "resourceful"
          ],
          "pick": 1
        },
        "optional_sentences": {
          "mode": "subset",
          "items": [
            "Outline a {adjective} move for your resources.",
            "Review a {adjective} detail before you commit.",
            "Celebrate a {adjective} decision that reinforced stability."
          ],
          "minimum": 0,
          "maximum": 2
        }
      }
    },
    {
      "archetype": "Visionary Alignment",
      "intensity": "surge",
      "area": "general",
      "clause_variants": [
        "Peak visionary energy supports your day flow.",
        "Insight guides your day choices with urgent clarity."
      ],
      "bullet_templates": {
        "do": [
          "Focus on {phrase} to stay aligned today.",
          "Choose {phrase} to anchor your intentions.",
          "Set {phrase} priorities that feel true.",
          "Plan {phrase} moves with confidence."
        ],
        "avoid": [
          "Avoid {phrase} if it scatters your energy.",
          "Skip {phrase} when you need clarity.",
          "Hold back from {phrase} until timing improves.",
          "Delay {phrase} choices that feel rushed."
        ]
      },
      "variation_groups": {
        "clauses": {
          "mode": "permutation",
          "items": [
            "Peak visionary energy supports your day flow.",
            "Insight guides your day choices with urgent clarity."
          ]
        },
        "adjective": {
          "mode": "choice",
          "items": [
            "steady",
            "radiant",
            "grounded"
          ],
          "pick": 1
        },
        "optional_sentences": {
          "mode": "subset",
          "items": [
            "Keep a {adjective} pace as you move through today.",
            "Share a {adjective} insight with someone you trust.",
            "Note one {adjective} choice that feels aligned."
          ],
          "minimum": 0,
          "maximum": 2
        }
      }
    },
    {
      "archetype": "Visionary Alignment",
      "intensity": "surge",
      "area": "career",
      "clause_variants": [
        "Peak visionary energy supports your career progress.",
        "Insight guides your career moves with urgent clarity."
      ],
      "bullet_templates": {
        "do": [
          "Focus on {phrase} to keep momentum on your career path.",
          "Choose {phrase} to support professional wins.",
          "Set {phrase} priorities that highlight your leadership.",
          "Plan {phrase} moves to ground your strategy."
        ],
        "avoid": [
          "Avoid {phrase} if it derails your professional focus.",
          "Skip {phrase} when the team needs steadiness.",
          "Hold back from {phrase} until the plan is solid.",
          "Delay {phrase} moves that stretch resources too thin."
        ]
      },
      "variation_groups": {
        "clauses": {
          "mode": "permutation",
          "items": [
            "Peak visionary energy supports your career progress.",
            "Insight guides your career moves with urgent clarity."
          ]
        },
        "adjective": {
          "mode": "choice",
          "items": [
            "strategic",
            "confident",
            "steady"
          ],
          "pick": 1
        },
        "optional_sentences": {
          "mode": "subset",
          "items": [
            "Let your {adjective} focus highlight the wins at work.",
            "Organize your plans around one {adjective} priority.",
            "Share a {adjective} update with your collaborators."
          ],
          "minimum": 0,
          "maximum": 2
        }
      }
    },
    {
      "archetype": "Visionary Alignment",
      "intensity": "surge",
      "area": "love",
      "clause_variants": [
        "Peak visionary energy supports your relationship connections.",
        "Insight guides openings in your relationships with urgent clarity."
      ],
      "bullet_templates": {
        "do": [
          "Focus on {phrase} to nourish your connections.",
          "Choose {phrase} to keep conversations sincere.",
          "Set {phrase} intentions that honor your heart.",
          "Plan {phrase} gestures that feel genuine."
        ],
        "avoid": [
          "Avoid {phrase} if it closes your heart.",
          "Skip {phrase} when conversations need softness.",
          "Hold back from {phrase} until emotions settle.",
          "Delay {phrase} choices that disrupt trust."
        ]
      },
      "variation_groups": {
        "clauses": {
          "mode": "permutation",
          "items": [
            "Peak visionary energy supports your relationship connections.",
            "Insight guides openings in your relationships with urgent clarity."
          ]
        },
        "adjective": {
          "mode": "choice",
          "items": [
            "warm",
            "tender",
            "open-hearted"
          ],
          "pick": 1
        },
        "optional_sentences": {
          "mode": "subset",
          "items": [
            "Offer a {adjective} gesture that feels true.",
            "Name one {adjective} boundary that supports connection.",
            "Bring {adjective} attention to the way you listen."
          ],
          "minimum": 0,
          "maximum": 2
        }
      }
    },
    {
      "archetype": "Visionary Alignment",
      "intensity": "surge",
      "area": "health",
      "clause_variants": [
        "Peak visionary energy supports your wellness rhythms.",
        "Insight guides your wellness care with urgent clarity."
      ],
      "bullet_templates": {
        "do": [
          "Focus on {phrase} to tune into your body.",
          "Choose {phrase} to keep wellness steady.",
          "Set {phrase} rituals that replenish you.",
          "Plan {phrase} care to protect your reserves."
        ],
        "avoid": [
          "Avoid {phrase} if it depletes your body.",
          "Skip {phrase} when you crave rest.",
          "Hold back from {phrase} until strength returns.",
          "Delay {phrase} pushes that tax your system."
        ]
      },
      "variation_groups": {
        "clauses": {
          "mode": "permutation",
          "items": [
            "Peak visionary energy supports your wellness rhythms.",
            "Insight guides your wellness care with urgent clarity."
          ]
        },
        "adjective": {
          "mode": "choice",
          "items": [
            "restorative",
            "energizing",
            "gentle"
          ],
          "pick": 1
        },
        "optional_sentences": {
          "mode": "subset",
          "items": [
            "Choose a {adjective} ritual that anchors you.",
            "Track one {adjective} shift in your body.",
            "Move with a {adjective} rhythm that respects your energy."
          ],
          "minimum": 0,
          "maximum": 2
        }
      }
    },
    {
      "archetype": "Visionary Alignment",
      "intensity": "surge",
      "area": "finance",
      "clause_variants": [
        "Peak visionary energy supports your financial decisions.",
        "Insight guides your financial planning with urgent clarity."
      ],
      "bullet_templates": {
        "do": [
          "Focus on {phrase} to stabilize your finances.",
          "Choose {phrase} to back smart investments.",
          "Set {phrase} steps that support your budget.",
          "Plan {phrase} moves with practical insight."
        ],
        "avoid": [
          "Avoid {phrase} if budgets feel tight.",
          "Skip {phrase} when facts are unclear.",
          "Hold back from {phrase} until numbers align.",
          "Delay {phrase} commitments that add risk."
        ]
      },
      "variation_groups": {
        "clauses": {
          "mode": "permutation",
          "items": [
            "Peak visionary energy supports your financial decisions.",
            "Insight guides your financial planning with urgent clarity."
          ]
        },
        "adjective": {
          "mode": "choice",
          "items": [
            "savvy",
            "practical",
            "resourceful"
          ],
          "pick": 1
        },
        "optional_sentences": {
          "mode": "subset",
          "items": [
            "Outline a {adjective} move for your resources.",
            "Review a {adjective} detail before you commit.",
            "Celebrate a {adjective} decision that reinforced stability."
          ],
          "minimum": 0,
          "maximum": 2
        }
      }
    },
    {
      "archetype": "Phoenix Reframe",
      "intensity": "background",
      "area": "general",
      "clause_variants": [
        "Subtle transformative energy supports your day flow.",
        "Renewal guides your day choices with calm focus."
      ],
      "bullet_templates": {
        "do": [
          "Focus on {phrase} to stay aligned today.",
          "Choose {phrase} to anchor your intentions.",
          "Set {phrase} priorities that feel true.",
          "Plan {phrase} moves with confidence."
        ],
        "avoid": [
          "Avoid {phrase} if it scatters your energy.",
          "Skip {phrase} when you need clarity.",
          "Hold back from {phrase} until timing improves.",
          "Delay {phrase} choices that feel rushed."
        ]
      },
      "variation_groups": {
        "clauses": {
          "mode": "permutation",
          "items": [
            "Subtle transformative energy supports your day flow.",
            "Renewal guides your day choices with calm focus."
          ]
        },
        "adjective": {
          "mode": "choice",
          "items": [
            "steady",
            "radiant",
            "grounded"
          ],
          "pick": 1
        },
        "optional_sentences": {
          "mode": "subset",
          "items": [
            "Keep a {adjective} pace as you move through today.",
            "Share a {adjective} insight with someone you trust.",
            "Note one {adjective} choice that feels aligned."
          ],
          "minimum": 0,
          "maximum": 2
        }
      }
    },
    {
      "archetype": "Phoenix Reframe",
      "intensity": "background",
      "area": "career",
      "clause_variants": [
        "Subtle transformative energy supports your career progress.",
        "Renewal guides your career moves with grounded clarity."
      ],
      "bullet_templates": {
        "do": [
          "Focus on {phrase} to keep momentum on your career path.",
          "Choose {phrase} to support professional wins.",
          "Set {phrase} priorities that highlight your leadership.",
          "Plan {phrase} moves to ground your strategy."
        ],
        "avoid": [
          "Avoid {phrase} if it derails your professional focus.",
          "Skip {phrase} when the team needs steadiness.",
          "Hold back from {phrase} until the plan is solid.",
          "Delay {phrase} moves that stretch resources too thin."
        ]
      },
      "variation_groups": {
        "clauses": {
          "mode": "permutation",
          "items": [
            "Subtle transformative energy supports your career progress.",
            "Renewal guides your career moves with grounded clarity."
          ]
        },
        "adjective": {
          "mode": "choice",
          "items": [
            "strategic",
            "confident",
            "steady"
          ],
          "pick": 1
        },
        "optional_sentences": {
          "mode": "subset",
          "items": [
            "Let your {adjective} focus highlight the wins at work.",
            "Organize your plans around one {adjective} priority.",
            "Share a {adjective} update with your collaborators."
          ],
          "minimum": 0,
          "maximum": 2
        }
      }
    },
    {
      "archetype": "Phoenix Reframe",
      "intensity": "background",
      "area": "love",
      "clause_variants": [
        "Subtle transformative energy supports your relationship connections.",
<<<<<<< HEAD
        "Renewal guides openings in your relationships with warm intention."
=======
        "Renewal guides openings in your relationships with quiet clarity."
>>>>>>> ca141528
      ],
      "bullet_templates": {
        "do": [
          "Focus on {phrase} to nourish your connections.",
          "Choose {phrase} to keep conversations sincere.",
          "Set {phrase} intentions that honor your heart.",
          "Plan {phrase} gestures that feel genuine."
        ],
        "avoid": [
          "Avoid {phrase} if it closes your heart.",
          "Skip {phrase} when conversations need softness.",
          "Hold back from {phrase} until emotions settle.",
          "Delay {phrase} choices that disrupt trust."
        ]
      },
      "variation_groups": {
        "clauses": {
          "mode": "permutation",
          "items": [
            "Subtle transformative energy supports your relationship connections.",
<<<<<<< HEAD
            "Renewal guides openings in your relationships with warm intention."
=======
            "Renewal guides openings in your relationships with quiet clarity."
>>>>>>> ca141528
          ]
        },
        "adjective": {
          "mode": "choice",
          "items": [
            "warm",
            "tender",
            "open-hearted"
          ],
          "pick": 1
        },
        "optional_sentences": {
          "mode": "subset",
          "items": [
            "Offer a {adjective} gesture that feels true.",
            "Name one {adjective} boundary that supports connection.",
            "Bring {adjective} attention to the way you listen."
          ],
          "minimum": 0,
          "maximum": 2
        }
      }
    },
    {
      "archetype": "Phoenix Reframe",
      "intensity": "background",
      "area": "health",
      "clause_variants": [
        "Subtle transformative energy supports your wellness rhythms.",
        "Renewal guides your wellness care with mindful pacing."
      ],
      "bullet_templates": {
        "do": [
          "Focus on {phrase} to tune into your body.",
          "Choose {phrase} to keep wellness steady.",
          "Set {phrase} rituals that replenish you.",
          "Plan {phrase} care to protect your reserves."
        ],
        "avoid": [
          "Avoid {phrase} if it depletes your body.",
          "Skip {phrase} when you crave rest.",
          "Hold back from {phrase} until strength returns.",
          "Delay {phrase} pushes that tax your system."
        ]
      },
      "variation_groups": {
        "clauses": {
          "mode": "permutation",
          "items": [
            "Subtle transformative energy supports your wellness rhythms.",
            "Renewal guides your wellness care with mindful pacing."
          ]
        },
        "adjective": {
          "mode": "choice",
          "items": [
            "restorative",
            "energizing",
            "gentle"
          ],
          "pick": 1
        },
        "optional_sentences": {
          "mode": "subset",
          "items": [
            "Choose a {adjective} ritual that anchors you.",
            "Track one {adjective} shift in your body.",
            "Move with a {adjective} rhythm that respects your energy."
          ],
          "minimum": 0,
          "maximum": 2
        }
      }
    },
    {
      "archetype": "Phoenix Reframe",
      "intensity": "background",
      "area": "finance",
      "clause_variants": [
        "Subtle transformative energy supports your financial decisions.",
<<<<<<< HEAD
        "Renewal guides your financial planning with measured clarity."
=======
        "Renewal guides your financial planning with quiet clarity."
>>>>>>> ca141528
      ],
      "bullet_templates": {
        "do": [
          "Focus on {phrase} to stabilize your finances.",
          "Choose {phrase} to back smart investments.",
          "Set {phrase} steps that support your budget.",
          "Plan {phrase} moves with practical insight."
        ],
        "avoid": [
          "Avoid {phrase} if budgets feel tight.",
          "Skip {phrase} when facts are unclear.",
          "Hold back from {phrase} until numbers align.",
          "Delay {phrase} commitments that add risk."
        ]
      },
      "variation_groups": {
        "clauses": {
          "mode": "permutation",
          "items": [
            "Subtle transformative energy supports your financial decisions.",
<<<<<<< HEAD
            "Renewal guides your financial planning with measured clarity."
=======
            "Renewal guides your financial planning with quiet clarity."
>>>>>>> ca141528
          ]
        },
        "adjective": {
          "mode": "choice",
          "items": [
            "savvy",
            "practical",
            "resourceful"
          ],
          "pick": 1
        },
        "optional_sentences": {
          "mode": "subset",
          "items": [
            "Outline a {adjective} move for your resources.",
            "Review a {adjective} detail before you commit.",
            "Celebrate a {adjective} decision that reinforced stability."
          ],
          "minimum": 0,
          "maximum": 2
        }
      }
    },
    {
      "archetype": "Phoenix Reframe",
      "intensity": "gentle",
      "area": "general",
      "clause_variants": [
        "Gentle transformative energy supports your day flow.",
        "Renewal guides your day choices with measured clarity."
      ],
      "bullet_templates": {
        "do": [
          "Focus on {phrase} to stay aligned today.",
          "Choose {phrase} to anchor your intentions.",
          "Set {phrase} priorities that feel true.",
          "Plan {phrase} moves with confidence."
        ],
        "avoid": [
          "Avoid {phrase} if it scatters your energy.",
          "Skip {phrase} when you need clarity.",
          "Hold back from {phrase} until timing improves.",
          "Delay {phrase} choices that feel rushed."
        ]
      },
      "variation_groups": {
        "clauses": {
          "mode": "permutation",
          "items": [
            "Gentle transformative energy supports your day flow.",
            "Renewal guides your day choices with measured clarity."
          ]
        },
        "adjective": {
          "mode": "choice",
          "items": [
            "steady",
            "radiant",
            "grounded"
          ],
          "pick": 1
        },
        "optional_sentences": {
          "mode": "subset",
          "items": [
            "Keep a {adjective} pace as you move through today.",
            "Share a {adjective} insight with someone you trust.",
            "Note one {adjective} choice that feels aligned."
          ],
          "minimum": 0,
          "maximum": 2
        }
      }
    },
    {
      "archetype": "Phoenix Reframe",
      "intensity": "gentle",
      "area": "career",
      "clause_variants": [
        "Gentle transformative energy supports your career progress.",
        "Renewal guides your career moves with measured clarity."
      ],
      "bullet_templates": {
        "do": [
          "Focus on {phrase} to keep momentum on your career path.",
          "Choose {phrase} to support professional wins.",
          "Set {phrase} priorities that highlight your leadership.",
          "Plan {phrase} moves to ground your strategy."
        ],
        "avoid": [
          "Avoid {phrase} if it derails your professional focus.",
          "Skip {phrase} when the team needs steadiness.",
          "Hold back from {phrase} until the plan is solid.",
          "Delay {phrase} moves that stretch resources too thin."
        ]
      },
      "variation_groups": {
        "clauses": {
          "mode": "permutation",
          "items": [
            "Gentle transformative energy supports your career progress.",
            "Renewal guides your career moves with measured clarity."
          ]
        },
        "adjective": {
          "mode": "choice",
          "items": [
            "strategic",
            "confident",
            "steady"
          ],
          "pick": 1
        },
        "optional_sentences": {
          "mode": "subset",
          "items": [
            "Let your {adjective} focus highlight the wins at work.",
            "Organize your plans around one {adjective} priority.",
            "Share a {adjective} update with your collaborators."
          ],
          "minimum": 0,
          "maximum": 2
        }
      }
    },
    {
      "archetype": "Phoenix Reframe",
      "intensity": "gentle",
      "area": "love",
      "clause_variants": [
        "Gentle transformative energy supports your relationship connections.",
        "Renewal guides openings in your relationships with measured clarity."
      ],
      "bullet_templates": {
        "do": [
          "Focus on {phrase} to nourish your connections.",
          "Choose {phrase} to keep conversations sincere.",
          "Set {phrase} intentions that honor your heart.",
          "Plan {phrase} gestures that feel genuine."
        ],
        "avoid": [
          "Avoid {phrase} if it closes your heart.",
          "Skip {phrase} when conversations need softness.",
          "Hold back from {phrase} until emotions settle.",
          "Delay {phrase} choices that disrupt trust."
        ]
      },
      "variation_groups": {
        "clauses": {
          "mode": "permutation",
          "items": [
            "Gentle transformative energy supports your relationship connections.",
            "Renewal guides openings in your relationships with measured clarity."
          ]
        },
        "adjective": {
          "mode": "choice",
          "items": [
            "warm",
            "tender",
            "open-hearted"
          ],
          "pick": 1
        },
        "optional_sentences": {
          "mode": "subset",
          "items": [
            "Offer a {adjective} gesture that feels true.",
            "Name one {adjective} boundary that supports connection.",
            "Bring {adjective} attention to the way you listen."
          ],
          "minimum": 0,
          "maximum": 2
        }
      }
    },
    {
      "archetype": "Phoenix Reframe",
      "intensity": "gentle",
      "area": "health",
      "clause_variants": [
        "Gentle transformative energy supports your wellness rhythms.",
        "Renewal guides your wellness care with measured clarity."
      ],
      "bullet_templates": {
        "do": [
          "Focus on {phrase} to tune into your body.",
          "Choose {phrase} to keep wellness steady.",
          "Set {phrase} rituals that replenish you.",
          "Plan {phrase} care to protect your reserves."
        ],
        "avoid": [
          "Avoid {phrase} if it depletes your body.",
          "Skip {phrase} when you crave rest.",
          "Hold back from {phrase} until strength returns.",
          "Delay {phrase} pushes that tax your system."
        ]
      },
      "variation_groups": {
        "clauses": {
          "mode": "permutation",
          "items": [
            "Gentle transformative energy supports your wellness rhythms.",
            "Renewal guides your wellness care with measured clarity."
          ]
        },
        "adjective": {
          "mode": "choice",
          "items": [
            "restorative",
            "energizing",
            "gentle"
          ],
          "pick": 1
        },
        "optional_sentences": {
          "mode": "subset",
          "items": [
            "Choose a {adjective} ritual that anchors you.",
            "Track one {adjective} shift in your body.",
            "Move with a {adjective} rhythm that respects your energy."
          ],
          "minimum": 0,
          "maximum": 2
        }
      }
    },
    {
      "archetype": "Phoenix Reframe",
      "intensity": "gentle",
      "area": "finance",
      "clause_variants": [
        "Gentle transformative energy supports your financial decisions.",
        "Renewal guides your financial planning with measured clarity."
      ],
      "bullet_templates": {
        "do": [
          "Focus on {phrase} to stabilize your finances.",
          "Choose {phrase} to back smart investments.",
          "Set {phrase} steps that support your budget.",
          "Plan {phrase} moves with practical insight."
        ],
        "avoid": [
          "Avoid {phrase} if budgets feel tight.",
          "Skip {phrase} when facts are unclear.",
          "Hold back from {phrase} until numbers align.",
          "Delay {phrase} commitments that add risk."
        ]
      },
      "variation_groups": {
        "clauses": {
          "mode": "permutation",
          "items": [
            "Gentle transformative energy supports your financial decisions.",
            "Renewal guides your financial planning with measured clarity."
          ]
        },
        "adjective": {
          "mode": "choice",
          "items": [
            "savvy",
            "practical",
            "resourceful"
          ],
          "pick": 1
        },
        "optional_sentences": {
          "mode": "subset",
          "items": [
            "Outline a {adjective} move for your resources.",
            "Review a {adjective} detail before you commit.",
            "Celebrate a {adjective} decision that reinforced stability."
          ],
          "minimum": 0,
          "maximum": 2
        }
      }
    },
    {
      "archetype": "Phoenix Reframe",
      "intensity": "steady",
      "area": "general",
      "clause_variants": [
        "Steady transformative energy supports your day flow.",
        "Renewal guides your day choices with reliable clarity."
      ],
      "bullet_templates": {
        "do": [
          "Focus on {phrase} to stay aligned today.",
          "Choose {phrase} to anchor your intentions.",
          "Set {phrase} priorities that feel true.",
          "Plan {phrase} moves with confidence."
        ],
        "avoid": [
          "Avoid {phrase} if it scatters your energy.",
          "Skip {phrase} when you need clarity.",
          "Hold back from {phrase} until timing improves.",
          "Delay {phrase} choices that feel rushed."
        ]
      },
      "variation_groups": {
        "clauses": {
          "mode": "permutation",
          "items": [
            "Steady transformative energy supports your day flow.",
            "Renewal guides your day choices with reliable clarity."
          ]
        },
        "adjective": {
          "mode": "choice",
          "items": [
            "steady",
            "radiant",
            "grounded"
          ],
          "pick": 1
        },
        "optional_sentences": {
          "mode": "subset",
          "items": [
            "Keep a {adjective} pace as you move through today.",
            "Share a {adjective} insight with someone you trust.",
            "Note one {adjective} choice that feels aligned."
          ],
          "minimum": 0,
          "maximum": 2
        }
      }
    },
    {
      "archetype": "Phoenix Reframe",
      "intensity": "steady",
      "area": "career",
      "clause_variants": [
        "Steady transformative energy supports your career progress.",
        "Renewal guides your career moves with reliable clarity."
      ],
      "bullet_templates": {
        "do": [
          "Focus on {phrase} to keep momentum on your career path.",
          "Choose {phrase} to support professional wins.",
          "Set {phrase} priorities that highlight your leadership.",
          "Plan {phrase} moves to ground your strategy."
        ],
        "avoid": [
          "Avoid {phrase} if it derails your professional focus.",
          "Skip {phrase} when the team needs steadiness.",
          "Hold back from {phrase} until the plan is solid.",
          "Delay {phrase} moves that stretch resources too thin."
        ]
      },
      "variation_groups": {
        "clauses": {
          "mode": "permutation",
          "items": [
            "Steady transformative energy supports your career progress.",
            "Renewal guides your career moves with reliable clarity."
          ]
        },
        "adjective": {
          "mode": "choice",
          "items": [
            "strategic",
            "confident",
            "steady"
          ],
          "pick": 1
        },
        "optional_sentences": {
          "mode": "subset",
          "items": [
            "Let your {adjective} focus highlight the wins at work.",
            "Organize your plans around one {adjective} priority.",
            "Share a {adjective} update with your collaborators."
          ],
          "minimum": 0,
          "maximum": 2
        }
      }
    },
    {
      "archetype": "Phoenix Reframe",
      "intensity": "steady",
      "area": "love",
      "clause_variants": [
        "Steady transformative energy supports your relationship connections.",
        "Renewal guides openings in your relationships with reliable clarity."
      ],
      "bullet_templates": {
        "do": [
          "Focus on {phrase} to nourish your connections.",
          "Choose {phrase} to keep conversations sincere.",
          "Set {phrase} intentions that honor your heart.",
          "Plan {phrase} gestures that feel genuine."
        ],
        "avoid": [
          "Avoid {phrase} if it closes your heart.",
          "Skip {phrase} when conversations need softness.",
          "Hold back from {phrase} until emotions settle.",
          "Delay {phrase} choices that disrupt trust."
        ]
      },
      "variation_groups": {
        "clauses": {
          "mode": "permutation",
          "items": [
            "Steady transformative energy supports your relationship connections.",
            "Renewal guides openings in your relationships with reliable clarity."
          ]
        },
        "adjective": {
          "mode": "choice",
          "items": [
            "warm",
            "tender",
            "open-hearted"
          ],
          "pick": 1
        },
        "optional_sentences": {
          "mode": "subset",
          "items": [
            "Offer a {adjective} gesture that feels true.",
            "Name one {adjective} boundary that supports connection.",
            "Bring {adjective} attention to the way you listen."
          ],
          "minimum": 0,
          "maximum": 2
        }
      }
    },
    {
      "archetype": "Phoenix Reframe",
      "intensity": "steady",
      "area": "health",
      "clause_variants": [
        "Steady transformative energy supports your wellness rhythms.",
        "Renewal guides your wellness care with reliable clarity."
      ],
      "bullet_templates": {
        "do": [
          "Focus on {phrase} to tune into your body.",
          "Choose {phrase} to keep wellness steady.",
          "Set {phrase} rituals that replenish you.",
          "Plan {phrase} care to protect your reserves."
        ],
        "avoid": [
          "Avoid {phrase} if it depletes your body.",
          "Skip {phrase} when you crave rest.",
          "Hold back from {phrase} until strength returns.",
          "Delay {phrase} pushes that tax your system."
        ]
      },
      "variation_groups": {
        "clauses": {
          "mode": "permutation",
          "items": [
            "Steady transformative energy supports your wellness rhythms.",
            "Renewal guides your wellness care with reliable clarity."
          ]
        },
        "adjective": {
          "mode": "choice",
          "items": [
            "restorative",
            "energizing",
            "gentle"
          ],
          "pick": 1
        },
        "optional_sentences": {
          "mode": "subset",
          "items": [
            "Choose a {adjective} ritual that anchors you.",
            "Track one {adjective} shift in your body.",
            "Move with a {adjective} rhythm that respects your energy."
          ],
          "minimum": 0,
          "maximum": 2
        }
      }
    },
    {
      "archetype": "Phoenix Reframe",
      "intensity": "steady",
      "area": "finance",
      "clause_variants": [
        "Steady transformative energy supports your financial decisions.",
        "Renewal guides your financial planning with reliable clarity."
      ],
      "bullet_templates": {
        "do": [
          "Focus on {phrase} to stabilize your finances.",
          "Choose {phrase} to back smart investments.",
          "Set {phrase} steps that support your budget.",
          "Plan {phrase} moves with practical insight."
        ],
        "avoid": [
          "Avoid {phrase} if budgets feel tight.",
          "Skip {phrase} when facts are unclear.",
          "Hold back from {phrase} until numbers align.",
          "Delay {phrase} commitments that add risk."
        ]
      },
      "variation_groups": {
        "clauses": {
          "mode": "permutation",
          "items": [
            "Steady transformative energy supports your financial decisions.",
            "Renewal guides your financial planning with reliable clarity."
          ]
        },
        "adjective": {
          "mode": "choice",
          "items": [
            "savvy",
            "practical",
            "resourceful"
          ],
          "pick": 1
        },
        "optional_sentences": {
          "mode": "subset",
          "items": [
            "Outline a {adjective} move for your resources.",
            "Review a {adjective} detail before you commit.",
            "Celebrate a {adjective} decision that reinforced stability."
          ],
          "minimum": 0,
          "maximum": 2
        }
      }
    },
    {
      "archetype": "Phoenix Reframe",
      "intensity": "strong",
      "area": "general",
      "clause_variants": [
        "Strong transformative energy supports your day flow.",
        "Renewal guides your day choices with bold clarity."
      ],
      "bullet_templates": {
        "do": [
          "Focus on {phrase} to stay aligned today.",
          "Choose {phrase} to anchor your intentions.",
          "Set {phrase} priorities that feel true.",
          "Plan {phrase} moves with confidence."
        ],
        "avoid": [
          "Avoid {phrase} if it scatters your energy.",
          "Skip {phrase} when you need clarity.",
          "Hold back from {phrase} until timing improves.",
          "Delay {phrase} choices that feel rushed."
        ]
      },
      "variation_groups": {
        "clauses": {
          "mode": "permutation",
          "items": [
            "Strong transformative energy supports your day flow.",
            "Renewal guides your day choices with bold clarity."
          ]
        },
        "adjective": {
          "mode": "choice",
          "items": [
            "steady",
            "radiant",
            "grounded"
          ],
          "pick": 1
        },
        "optional_sentences": {
          "mode": "subset",
          "items": [
            "Keep a {adjective} pace as you move through today.",
            "Share a {adjective} insight with someone you trust.",
            "Note one {adjective} choice that feels aligned."
          ],
          "minimum": 0,
          "maximum": 2
        }
      }
    },
    {
      "archetype": "Phoenix Reframe",
      "intensity": "strong",
      "area": "career",
      "clause_variants": [
        "Strong transformative energy supports your career progress.",
        "Renewal guides your career moves with bold clarity."
      ],
      "bullet_templates": {
        "do": [
          "Focus on {phrase} to keep momentum on your career path.",
          "Choose {phrase} to support professional wins.",
          "Set {phrase} priorities that highlight your leadership.",
          "Plan {phrase} moves to ground your strategy."
        ],
        "avoid": [
          "Avoid {phrase} if it derails your professional focus.",
          "Skip {phrase} when the team needs steadiness.",
          "Hold back from {phrase} until the plan is solid.",
          "Delay {phrase} moves that stretch resources too thin."
        ]
      },
      "variation_groups": {
        "clauses": {
          "mode": "permutation",
          "items": [
            "Strong transformative energy supports your career progress.",
            "Renewal guides your career moves with bold clarity."
          ]
        },
        "adjective": {
          "mode": "choice",
          "items": [
            "strategic",
            "confident",
            "steady"
          ],
          "pick": 1
        },
        "optional_sentences": {
          "mode": "subset",
          "items": [
            "Let your {adjective} focus highlight the wins at work.",
            "Organize your plans around one {adjective} priority.",
            "Share a {adjective} update with your collaborators."
          ],
          "minimum": 0,
          "maximum": 2
        }
      }
    },
    {
      "archetype": "Phoenix Reframe",
      "intensity": "strong",
      "area": "love",
      "clause_variants": [
        "Strong transformative energy supports your relationship connections.",
        "Renewal guides openings in your relationships with bold clarity."
      ],
      "bullet_templates": {
        "do": [
          "Focus on {phrase} to nourish your connections.",
          "Choose {phrase} to keep conversations sincere.",
          "Set {phrase} intentions that honor your heart.",
          "Plan {phrase} gestures that feel genuine."
        ],
        "avoid": [
          "Avoid {phrase} if it closes your heart.",
          "Skip {phrase} when conversations need softness.",
          "Hold back from {phrase} until emotions settle.",
          "Delay {phrase} choices that disrupt trust."
        ]
      },
      "variation_groups": {
        "clauses": {
          "mode": "permutation",
          "items": [
            "Strong transformative energy supports your relationship connections.",
            "Renewal guides openings in your relationships with bold clarity."
          ]
        },
        "adjective": {
          "mode": "choice",
          "items": [
            "warm",
            "tender",
            "open-hearted"
          ],
          "pick": 1
        },
        "optional_sentences": {
          "mode": "subset",
          "items": [
            "Offer a {adjective} gesture that feels true.",
            "Name one {adjective} boundary that supports connection.",
            "Bring {adjective} attention to the way you listen."
          ],
          "minimum": 0,
          "maximum": 2
        }
      }
    },
    {
      "archetype": "Phoenix Reframe",
      "intensity": "strong",
      "area": "health",
      "clause_variants": [
        "Strong transformative energy supports your wellness rhythms.",
        "Renewal guides your wellness care with bold clarity."
      ],
      "bullet_templates": {
        "do": [
          "Focus on {phrase} to tune into your body.",
          "Choose {phrase} to keep wellness steady.",
          "Set {phrase} rituals that replenish you.",
          "Plan {phrase} care to protect your reserves."
        ],
        "avoid": [
          "Avoid {phrase} if it depletes your body.",
          "Skip {phrase} when you crave rest.",
          "Hold back from {phrase} until strength returns.",
          "Delay {phrase} pushes that tax your system."
        ]
      },
      "variation_groups": {
        "clauses": {
          "mode": "permutation",
          "items": [
            "Strong transformative energy supports your wellness rhythms.",
            "Renewal guides your wellness care with bold clarity."
          ]
        },
        "adjective": {
          "mode": "choice",
          "items": [
            "restorative",
            "energizing",
            "gentle"
          ],
          "pick": 1
        },
        "optional_sentences": {
          "mode": "subset",
          "items": [
            "Choose a {adjective} ritual that anchors you.",
            "Track one {adjective} shift in your body.",
            "Move with a {adjective} rhythm that respects your energy."
          ],
          "minimum": 0,
          "maximum": 2
        }
      }
    },
    {
      "archetype": "Phoenix Reframe",
      "intensity": "strong",
      "area": "finance",
      "clause_variants": [
        "Strong transformative energy supports your financial decisions.",
        "Renewal guides your financial planning with bold clarity."
      ],
      "bullet_templates": {
        "do": [
          "Focus on {phrase} to stabilize your finances.",
          "Choose {phrase} to back smart investments.",
          "Set {phrase} steps that support your budget.",
          "Plan {phrase} moves with practical insight."
        ],
        "avoid": [
          "Avoid {phrase} if budgets feel tight.",
          "Skip {phrase} when facts are unclear.",
          "Hold back from {phrase} until numbers align.",
          "Delay {phrase} commitments that add risk."
        ]
      },
      "variation_groups": {
        "clauses": {
          "mode": "permutation",
          "items": [
            "Strong transformative energy supports your financial decisions.",
            "Renewal guides your financial planning with bold clarity."
          ]
        },
        "adjective": {
          "mode": "choice",
          "items": [
            "savvy",
            "practical",
            "resourceful"
          ],
          "pick": 1
        },
        "optional_sentences": {
          "mode": "subset",
          "items": [
            "Outline a {adjective} move for your resources.",
            "Review a {adjective} detail before you commit.",
            "Celebrate a {adjective} decision that reinforced stability."
          ],
          "minimum": 0,
          "maximum": 2
        }
      }
    },
    {
      "archetype": "Phoenix Reframe",
      "intensity": "surge",
      "area": "general",
      "clause_variants": [
        "Peak transformative energy supports your day flow.",
        "Renewal guides your day choices with urgent clarity."
      ],
      "bullet_templates": {
        "do": [
          "Focus on {phrase} to stay aligned today.",
          "Choose {phrase} to anchor your intentions.",
          "Set {phrase} priorities that feel true.",
          "Plan {phrase} moves with confidence."
        ],
        "avoid": [
          "Avoid {phrase} if it scatters your energy.",
          "Skip {phrase} when you need clarity.",
          "Hold back from {phrase} until timing improves.",
          "Delay {phrase} choices that feel rushed."
        ]
      },
      "variation_groups": {
        "clauses": {
          "mode": "permutation",
          "items": [
            "Peak transformative energy supports your day flow.",
            "Renewal guides your day choices with urgent clarity."
          ]
        },
        "adjective": {
          "mode": "choice",
          "items": [
            "steady",
            "radiant",
            "grounded"
          ],
          "pick": 1
        },
        "optional_sentences": {
          "mode": "subset",
          "items": [
            "Keep a {adjective} pace as you move through today.",
            "Share a {adjective} insight with someone you trust.",
            "Note one {adjective} choice that feels aligned."
          ],
          "minimum": 0,
          "maximum": 2
        }
      }
    },
    {
      "archetype": "Phoenix Reframe",
      "intensity": "surge",
      "area": "career",
      "clause_variants": [
        "Peak transformative energy supports your career progress.",
        "Renewal guides your career moves with urgent clarity."
      ],
      "bullet_templates": {
        "do": [
          "Focus on {phrase} to keep momentum on your career path.",
          "Choose {phrase} to support professional wins.",
          "Set {phrase} priorities that highlight your leadership.",
          "Plan {phrase} moves to ground your strategy."
        ],
        "avoid": [
          "Avoid {phrase} if it derails your professional focus.",
          "Skip {phrase} when the team needs steadiness.",
          "Hold back from {phrase} until the plan is solid.",
          "Delay {phrase} moves that stretch resources too thin."
        ]
      },
      "variation_groups": {
        "clauses": {
          "mode": "permutation",
          "items": [
            "Peak transformative energy supports your career progress.",
            "Renewal guides your career moves with urgent clarity."
          ]
        },
        "adjective": {
          "mode": "choice",
          "items": [
            "strategic",
            "confident",
            "steady"
          ],
          "pick": 1
        },
        "optional_sentences": {
          "mode": "subset",
          "items": [
            "Let your {adjective} focus highlight the wins at work.",
            "Organize your plans around one {adjective} priority.",
            "Share a {adjective} update with your collaborators."
          ],
          "minimum": 0,
          "maximum": 2
        }
      }
    },
    {
      "archetype": "Phoenix Reframe",
      "intensity": "surge",
      "area": "love",
      "clause_variants": [
        "Peak transformative energy supports your relationship connections.",
        "Renewal guides openings in your relationships with urgent clarity."
      ],
      "bullet_templates": {
        "do": [
          "Focus on {phrase} to nourish your connections.",
          "Choose {phrase} to keep conversations sincere.",
          "Set {phrase} intentions that honor your heart.",
          "Plan {phrase} gestures that feel genuine."
        ],
        "avoid": [
          "Avoid {phrase} if it closes your heart.",
          "Skip {phrase} when conversations need softness.",
          "Hold back from {phrase} until emotions settle.",
          "Delay {phrase} choices that disrupt trust."
        ]
      },
      "variation_groups": {
        "clauses": {
          "mode": "permutation",
          "items": [
            "Peak transformative energy supports your relationship connections.",
            "Renewal guides openings in your relationships with urgent clarity."
          ]
        },
        "adjective": {
          "mode": "choice",
          "items": [
            "warm",
            "tender",
            "open-hearted"
          ],
          "pick": 1
        },
        "optional_sentences": {
          "mode": "subset",
          "items": [
            "Offer a {adjective} gesture that feels true.",
            "Name one {adjective} boundary that supports connection.",
            "Bring {adjective} attention to the way you listen."
          ],
          "minimum": 0,
          "maximum": 2
        }
      }
    },
    {
      "archetype": "Phoenix Reframe",
      "intensity": "surge",
      "area": "health",
      "clause_variants": [
        "Peak transformative energy supports your wellness rhythms.",
        "Renewal guides your wellness care with urgent clarity."
      ],
      "bullet_templates": {
        "do": [
          "Focus on {phrase} to tune into your body.",
          "Choose {phrase} to keep wellness steady.",
          "Set {phrase} rituals that replenish you.",
          "Plan {phrase} care to protect your reserves."
        ],
        "avoid": [
          "Avoid {phrase} if it depletes your body.",
          "Skip {phrase} when you crave rest.",
          "Hold back from {phrase} until strength returns.",
          "Delay {phrase} pushes that tax your system."
        ]
      },
      "variation_groups": {
        "clauses": {
          "mode": "permutation",
          "items": [
            "Peak transformative energy supports your wellness rhythms.",
            "Renewal guides your wellness care with urgent clarity."
          ]
        },
        "adjective": {
          "mode": "choice",
          "items": [
            "restorative",
            "energizing",
            "gentle"
          ],
          "pick": 1
        },
        "optional_sentences": {
          "mode": "subset",
          "items": [
            "Choose a {adjective} ritual that anchors you.",
            "Track one {adjective} shift in your body.",
            "Move with a {adjective} rhythm that respects your energy."
          ],
          "minimum": 0,
          "maximum": 2
        }
      }
    },
    {
      "archetype": "Phoenix Reframe",
      "intensity": "surge",
      "area": "finance",
      "clause_variants": [
        "Peak transformative energy supports your financial decisions.",
        "Renewal guides your financial planning with urgent clarity."
      ],
      "bullet_templates": {
        "do": [
          "Focus on {phrase} to stabilize your finances.",
          "Choose {phrase} to back smart investments.",
          "Set {phrase} steps that support your budget.",
          "Plan {phrase} moves with practical insight."
        ],
        "avoid": [
          "Avoid {phrase} if budgets feel tight.",
          "Skip {phrase} when facts are unclear.",
          "Hold back from {phrase} until numbers align.",
          "Delay {phrase} commitments that add risk."
        ]
      },
      "variation_groups": {
        "clauses": {
          "mode": "permutation",
          "items": [
            "Peak transformative energy supports your financial decisions.",
            "Renewal guides your financial planning with urgent clarity."
          ]
        },
        "adjective": {
          "mode": "choice",
          "items": [
            "savvy",
            "practical",
            "resourceful"
          ],
          "pick": 1
        },
        "optional_sentences": {
          "mode": "subset",
          "items": [
            "Outline a {adjective} move for your resources.",
            "Review a {adjective} detail before you commit.",
            "Celebrate a {adjective} decision that reinforced stability."
          ],
          "minimum": 0,
          "maximum": 2
        }
      }
    },
    {
      "archetype": "Steady Integration",
      "intensity": "background",
      "area": "general",
      "clause_variants": [
        "Subtle steady energy supports your day flow.",
        "Balance guides your day choices with calm focus."
      ],
      "bullet_templates": {
        "do": [
          "Focus on {phrase} to stay aligned today.",
          "Choose {phrase} to anchor your intentions.",
          "Set {phrase} priorities that feel true.",
          "Plan {phrase} moves with confidence."
        ],
        "avoid": [
          "Avoid {phrase} if it scatters your energy.",
          "Skip {phrase} when you need clarity.",
          "Hold back from {phrase} until timing improves.",
          "Delay {phrase} choices that feel rushed."
        ]
      },
      "variation_groups": {
        "clauses": {
          "mode": "permutation",
          "items": [
            "Subtle steady energy supports your day flow.",
            "Balance guides your day choices with calm focus."
          ]
        },
        "adjective": {
          "mode": "choice",
          "items": [
            "steady",
            "radiant",
            "grounded"
          ],
          "pick": 1
        },
        "optional_sentences": {
          "mode": "subset",
          "items": [
            "Keep a {adjective} pace as you move through today.",
            "Share a {adjective} insight with someone you trust.",
            "Note one {adjective} choice that feels aligned."
          ],
          "minimum": 0,
          "maximum": 2
        }
      }
    },
    {
      "archetype": "Steady Integration",
      "intensity": "background",
      "area": "career",
      "clause_variants": [
        "Subtle steady energy supports your career progress.",
        "Balance guides your career moves with grounded clarity."
      ],
      "bullet_templates": {
        "do": [
          "Focus on {phrase} to keep momentum on your career path.",
          "Choose {phrase} to support professional wins.",
          "Set {phrase} priorities that highlight your leadership.",
          "Plan {phrase} moves to ground your strategy."
        ],
        "avoid": [
          "Avoid {phrase} if it derails your professional focus.",
          "Skip {phrase} when the team needs steadiness.",
          "Hold back from {phrase} until the plan is solid.",
          "Delay {phrase} moves that stretch resources too thin."
        ]
      },
      "variation_groups": {
        "clauses": {
          "mode": "permutation",
          "items": [
            "Subtle steady energy supports your career progress.",
            "Balance guides your career moves with grounded clarity."
          ]
        },
        "adjective": {
          "mode": "choice",
          "items": [
            "strategic",
            "confident",
            "steady"
          ],
          "pick": 1
        },
        "optional_sentences": {
          "mode": "subset",
          "items": [
            "Let your {adjective} focus highlight the wins at work.",
            "Organize your plans around one {adjective} priority.",
            "Share a {adjective} update with your collaborators."
          ],
          "minimum": 0,
          "maximum": 2
        }
      }
    },
    {
      "archetype": "Steady Integration",
      "intensity": "background",
      "area": "love",
      "clause_variants": [
        "Subtle steady energy supports your relationship connections.",
<<<<<<< HEAD
        "Balance guides openings in your relationships with warm intention."
=======
        "Balance guides openings in your relationships with quiet clarity."
>>>>>>> ca141528
      ],
      "bullet_templates": {
        "do": [
          "Focus on {phrase} to nourish your connections.",
          "Choose {phrase} to keep conversations sincere.",
          "Set {phrase} intentions that honor your heart.",
          "Plan {phrase} gestures that feel genuine."
        ],
        "avoid": [
          "Avoid {phrase} if it closes your heart.",
          "Skip {phrase} when conversations need softness.",
          "Hold back from {phrase} until emotions settle.",
          "Delay {phrase} choices that disrupt trust."
        ]
      },
      "variation_groups": {
        "clauses": {
          "mode": "permutation",
          "items": [
            "Subtle steady energy supports your relationship connections.",
<<<<<<< HEAD
            "Balance guides openings in your relationships with warm intention."
=======
            "Balance guides openings in your relationships with quiet clarity."
>>>>>>> ca141528
          ]
        },
        "adjective": {
          "mode": "choice",
          "items": [
            "warm",
            "tender",
            "open-hearted"
          ],
          "pick": 1
        },
        "optional_sentences": {
          "mode": "subset",
          "items": [
            "Offer a {adjective} gesture that feels true.",
            "Name one {adjective} boundary that supports connection.",
            "Bring {adjective} attention to the way you listen."
          ],
          "minimum": 0,
          "maximum": 2
        }
      }
    },
    {
      "archetype": "Steady Integration",
      "intensity": "background",
      "area": "health",
      "clause_variants": [
        "Subtle steady energy supports your wellness rhythms.",
        "Balance guides your wellness care with mindful pacing."
      ],
      "bullet_templates": {
        "do": [
          "Focus on {phrase} to tune into your body.",
          "Choose {phrase} to keep wellness steady.",
          "Set {phrase} rituals that replenish you.",
          "Plan {phrase} care to protect your reserves."
        ],
        "avoid": [
          "Avoid {phrase} if it depletes your body.",
          "Skip {phrase} when you crave rest.",
          "Hold back from {phrase} until strength returns.",
          "Delay {phrase} pushes that tax your system."
        ]
      },
      "variation_groups": {
        "clauses": {
          "mode": "permutation",
          "items": [
            "Subtle steady energy supports your wellness rhythms.",
            "Balance guides your wellness care with mindful pacing."
          ]
        },
        "adjective": {
          "mode": "choice",
          "items": [
            "restorative",
            "energizing",
            "gentle"
          ],
          "pick": 1
        },
        "optional_sentences": {
          "mode": "subset",
          "items": [
            "Choose a {adjective} ritual that anchors you.",
            "Track one {adjective} shift in your body.",
            "Move with a {adjective} rhythm that respects your energy."
          ],
          "minimum": 0,
          "maximum": 2
        }
      }
    },
    {
      "archetype": "Steady Integration",
      "intensity": "background",
      "area": "finance",
      "clause_variants": [
        "Subtle steady energy supports your financial decisions.",
<<<<<<< HEAD
        "Balance guides your financial planning with measured clarity."
=======
        "Balance guides your financial planning with quiet clarity."
>>>>>>> ca141528
      ],
      "bullet_templates": {
        "do": [
          "Focus on {phrase} to stabilize your finances.",
          "Choose {phrase} to back smart investments.",
          "Set {phrase} steps that support your budget.",
          "Plan {phrase} moves with practical insight."
        ],
        "avoid": [
          "Avoid {phrase} if budgets feel tight.",
          "Skip {phrase} when facts are unclear.",
          "Hold back from {phrase} until numbers align.",
          "Delay {phrase} commitments that add risk."
        ]
      },
      "variation_groups": {
        "clauses": {
          "mode": "permutation",
          "items": [
            "Subtle steady energy supports your financial decisions.",
<<<<<<< HEAD
            "Balance guides your financial planning with measured clarity."
=======
            "Balance guides your financial planning with quiet clarity."
>>>>>>> ca141528
          ]
        },
        "adjective": {
          "mode": "choice",
          "items": [
            "savvy",
            "practical",
            "resourceful"
          ],
          "pick": 1
        },
        "optional_sentences": {
          "mode": "subset",
          "items": [
            "Outline a {adjective} move for your resources.",
            "Review a {adjective} detail before you commit.",
            "Celebrate a {adjective} decision that reinforced stability."
          ],
          "minimum": 0,
          "maximum": 2
        }
      }
    },
    {
      "archetype": "Steady Integration",
      "intensity": "gentle",
      "area": "general",
      "clause_variants": [
        "Gentle steady energy supports your day flow.",
        "Balance guides your day choices with measured clarity."
      ],
      "bullet_templates": {
        "do": [
          "Focus on {phrase} to stay aligned today.",
          "Choose {phrase} to anchor your intentions.",
          "Set {phrase} priorities that feel true.",
          "Plan {phrase} moves with confidence."
        ],
        "avoid": [
          "Avoid {phrase} if it scatters your energy.",
          "Skip {phrase} when you need clarity.",
          "Hold back from {phrase} until timing improves.",
          "Delay {phrase} choices that feel rushed."
        ]
      },
      "variation_groups": {
        "clauses": {
          "mode": "permutation",
          "items": [
            "Gentle steady energy supports your day flow.",
            "Balance guides your day choices with measured clarity."
          ]
        },
        "adjective": {
          "mode": "choice",
          "items": [
            "steady",
            "radiant",
            "grounded"
          ],
          "pick": 1
        },
        "optional_sentences": {
          "mode": "subset",
          "items": [
            "Keep a {adjective} pace as you move through today.",
            "Share a {adjective} insight with someone you trust.",
            "Note one {adjective} choice that feels aligned."
          ],
          "minimum": 0,
          "maximum": 2
        }
      }
    },
    {
      "archetype": "Steady Integration",
      "intensity": "gentle",
      "area": "career",
      "clause_variants": [
        "Gentle steady energy supports your career progress.",
        "Balance guides your career moves with measured clarity."
      ],
      "bullet_templates": {
        "do": [
          "Focus on {phrase} to keep momentum on your career path.",
          "Choose {phrase} to support professional wins.",
          "Set {phrase} priorities that highlight your leadership.",
          "Plan {phrase} moves to ground your strategy."
        ],
        "avoid": [
          "Avoid {phrase} if it derails your professional focus.",
          "Skip {phrase} when the team needs steadiness.",
          "Hold back from {phrase} until the plan is solid.",
          "Delay {phrase} moves that stretch resources too thin."
        ]
      },
      "variation_groups": {
        "clauses": {
          "mode": "permutation",
          "items": [
            "Gentle steady energy supports your career progress.",
            "Balance guides your career moves with measured clarity."
          ]
        },
        "adjective": {
          "mode": "choice",
          "items": [
            "strategic",
            "confident",
            "steady"
          ],
          "pick": 1
        },
        "optional_sentences": {
          "mode": "subset",
          "items": [
            "Let your {adjective} focus highlight the wins at work.",
            "Organize your plans around one {adjective} priority.",
            "Share a {adjective} update with your collaborators."
          ],
          "minimum": 0,
          "maximum": 2
        }
      }
    },
    {
      "archetype": "Steady Integration",
      "intensity": "gentle",
      "area": "love",
      "clause_variants": [
        "Gentle steady energy supports your relationship connections.",
        "Balance guides openings in your relationships with measured clarity."
      ],
      "bullet_templates": {
        "do": [
          "Focus on {phrase} to nourish your connections.",
          "Choose {phrase} to keep conversations sincere.",
          "Set {phrase} intentions that honor your heart.",
          "Plan {phrase} gestures that feel genuine."
        ],
        "avoid": [
          "Avoid {phrase} if it closes your heart.",
          "Skip {phrase} when conversations need softness.",
          "Hold back from {phrase} until emotions settle.",
          "Delay {phrase} choices that disrupt trust."
        ]
      },
      "variation_groups": {
        "clauses": {
          "mode": "permutation",
          "items": [
            "Gentle steady energy supports your relationship connections.",
            "Balance guides openings in your relationships with measured clarity."
          ]
        },
        "adjective": {
          "mode": "choice",
          "items": [
            "warm",
            "tender",
            "open-hearted"
          ],
          "pick": 1
        },
        "optional_sentences": {
          "mode": "subset",
          "items": [
            "Offer a {adjective} gesture that feels true.",
            "Name one {adjective} boundary that supports connection.",
            "Bring {adjective} attention to the way you listen."
          ],
          "minimum": 0,
          "maximum": 2
        }
      }
    },
    {
      "archetype": "Steady Integration",
      "intensity": "gentle",
      "area": "health",
      "clause_variants": [
        "Gentle steady energy supports your wellness rhythms.",
        "Balance guides your wellness care with measured clarity."
      ],
      "bullet_templates": {
        "do": [
          "Focus on {phrase} to tune into your body.",
          "Choose {phrase} to keep wellness steady.",
          "Set {phrase} rituals that replenish you.",
          "Plan {phrase} care to protect your reserves."
        ],
        "avoid": [
          "Avoid {phrase} if it depletes your body.",
          "Skip {phrase} when you crave rest.",
          "Hold back from {phrase} until strength returns.",
          "Delay {phrase} pushes that tax your system."
        ]
      },
      "variation_groups": {
        "clauses": {
          "mode": "permutation",
          "items": [
            "Gentle steady energy supports your wellness rhythms.",
            "Balance guides your wellness care with measured clarity."
          ]
        },
        "adjective": {
          "mode": "choice",
          "items": [
            "restorative",
            "energizing",
            "gentle"
          ],
          "pick": 1
        },
        "optional_sentences": {
          "mode": "subset",
          "items": [
            "Choose a {adjective} ritual that anchors you.",
            "Track one {adjective} shift in your body.",
            "Move with a {adjective} rhythm that respects your energy."
          ],
          "minimum": 0,
          "maximum": 2
        }
      }
    },
    {
      "archetype": "Steady Integration",
      "intensity": "gentle",
      "area": "finance",
      "clause_variants": [
        "Gentle steady energy supports your financial decisions.",
        "Balance guides your financial planning with measured clarity."
      ],
      "bullet_templates": {
        "do": [
          "Focus on {phrase} to stabilize your finances.",
          "Choose {phrase} to back smart investments.",
          "Set {phrase} steps that support your budget.",
          "Plan {phrase} moves with practical insight."
        ],
        "avoid": [
          "Avoid {phrase} if budgets feel tight.",
          "Skip {phrase} when facts are unclear.",
          "Hold back from {phrase} until numbers align.",
          "Delay {phrase} commitments that add risk."
        ]
      },
      "variation_groups": {
        "clauses": {
          "mode": "permutation",
          "items": [
            "Gentle steady energy supports your financial decisions.",
            "Balance guides your financial planning with measured clarity."
          ]
        },
        "adjective": {
          "mode": "choice",
          "items": [
            "savvy",
            "practical",
            "resourceful"
          ],
          "pick": 1
        },
        "optional_sentences": {
          "mode": "subset",
          "items": [
            "Outline a {adjective} move for your resources.",
            "Review a {adjective} detail before you commit.",
            "Celebrate a {adjective} decision that reinforced stability."
          ],
          "minimum": 0,
          "maximum": 2
        }
      }
    },
    {
      "archetype": "Steady Integration",
      "intensity": "steady",
      "area": "general",
      "clause_variants": [
        "Steady integrative energy supports your day flow.",
        "Balance guides your day choices with reliable clarity."
      ],
      "bullet_templates": {
        "do": [
          "Focus on {phrase} to stay aligned today.",
          "Choose {phrase} to anchor your intentions.",
          "Set {phrase} priorities that feel true.",
          "Plan {phrase} moves with confidence."
        ],
        "avoid": [
          "Avoid {phrase} if it scatters your energy.",
          "Skip {phrase} when you need clarity.",
          "Hold back from {phrase} until timing improves.",
          "Delay {phrase} choices that feel rushed."
        ]
      },
      "variation_groups": {
        "clauses": {
          "mode": "permutation",
          "items": [
            "Steady integrative energy supports your day flow.",
            "Balance guides your day choices with reliable clarity."
          ]
        },
        "adjective": {
          "mode": "choice",
          "items": [
            "steady",
            "radiant",
            "grounded"
          ],
          "pick": 1
        },
        "optional_sentences": {
          "mode": "subset",
          "items": [
            "Keep a {adjective} pace as you move through today.",
            "Share a {adjective} insight with someone you trust.",
            "Note one {adjective} choice that feels aligned."
          ],
          "minimum": 0,
          "maximum": 2
        }
      }
    },
    {
      "archetype": "Steady Integration",
      "intensity": "steady",
      "area": "career",
      "clause_variants": [
        "Steady integrative energy supports your career progress.",
        "Balance guides your career moves with reliable clarity."
      ],
      "bullet_templates": {
        "do": [
          "Focus on {phrase} to keep momentum on your career path.",
          "Choose {phrase} to support professional wins.",
          "Set {phrase} priorities that highlight your leadership.",
          "Plan {phrase} moves to ground your strategy."
        ],
        "avoid": [
          "Avoid {phrase} if it derails your professional focus.",
          "Skip {phrase} when the team needs steadiness.",
          "Hold back from {phrase} until the plan is solid.",
          "Delay {phrase} moves that stretch resources too thin."
        ]
      },
      "variation_groups": {
        "clauses": {
          "mode": "permutation",
          "items": [
            "Steady integrative energy supports your career progress.",
            "Balance guides your career moves with reliable clarity."
          ]
        },
        "adjective": {
          "mode": "choice",
          "items": [
            "strategic",
            "confident",
            "steady"
          ],
          "pick": 1
        },
        "optional_sentences": {
          "mode": "subset",
          "items": [
            "Let your {adjective} focus highlight the wins at work.",
            "Organize your plans around one {adjective} priority.",
            "Share a {adjective} update with your collaborators."
          ],
          "minimum": 0,
          "maximum": 2
        }
      }
    },
    {
      "archetype": "Steady Integration",
      "intensity": "steady",
      "area": "love",
      "clause_variants": [
        "Steady integrative energy supports your relationship connections.",
        "Balance guides openings in your relationships with reliable clarity."
      ],
      "bullet_templates": {
        "do": [
          "Focus on {phrase} to nourish your connections.",
          "Choose {phrase} to keep conversations sincere.",
          "Set {phrase} intentions that honor your heart.",
          "Plan {phrase} gestures that feel genuine."
        ],
        "avoid": [
          "Avoid {phrase} if it closes your heart.",
          "Skip {phrase} when conversations need softness.",
          "Hold back from {phrase} until emotions settle.",
          "Delay {phrase} choices that disrupt trust."
        ]
      },
      "variation_groups": {
        "clauses": {
          "mode": "permutation",
          "items": [
            "Steady integrative energy supports your relationship connections.",
            "Balance guides openings in your relationships with reliable clarity."
          ]
        },
        "adjective": {
          "mode": "choice",
          "items": [
            "warm",
            "tender",
            "open-hearted"
          ],
          "pick": 1
        },
        "optional_sentences": {
          "mode": "subset",
          "items": [
            "Offer a {adjective} gesture that feels true.",
            "Name one {adjective} boundary that supports connection.",
            "Bring {adjective} attention to the way you listen."
          ],
          "minimum": 0,
          "maximum": 2
        }
      }
    },
    {
      "archetype": "Steady Integration",
      "intensity": "steady",
      "area": "health",
      "clause_variants": [
        "Steady integrative energy supports your wellness rhythms.",
        "Balance guides your wellness care with reliable clarity."
      ],
      "bullet_templates": {
        "do": [
          "Focus on {phrase} to tune into your body.",
          "Choose {phrase} to keep wellness steady.",
          "Set {phrase} rituals that replenish you.",
          "Plan {phrase} care to protect your reserves."
        ],
        "avoid": [
          "Avoid {phrase} if it depletes your body.",
          "Skip {phrase} when you crave rest.",
          "Hold back from {phrase} until strength returns.",
          "Delay {phrase} pushes that tax your system."
        ]
      },
      "variation_groups": {
        "clauses": {
          "mode": "permutation",
          "items": [
            "Steady integrative energy supports your wellness rhythms.",
            "Balance guides your wellness care with reliable clarity."
          ]
        },
        "adjective": {
          "mode": "choice",
          "items": [
            "restorative",
            "energizing",
            "gentle"
          ],
          "pick": 1
        },
        "optional_sentences": {
          "mode": "subset",
          "items": [
            "Choose a {adjective} ritual that anchors you.",
            "Track one {adjective} shift in your body.",
            "Move with a {adjective} rhythm that respects your energy."
          ],
          "minimum": 0,
          "maximum": 2
        }
      }
    },
    {
      "archetype": "Steady Integration",
      "intensity": "steady",
      "area": "finance",
      "clause_variants": [
        "Steady integrative energy supports your financial decisions.",
        "Balance guides your financial planning with reliable clarity."
      ],
      "bullet_templates": {
        "do": [
          "Focus on {phrase} to stabilize your finances.",
          "Choose {phrase} to back smart investments.",
          "Set {phrase} steps that support your budget.",
          "Plan {phrase} moves with practical insight."
        ],
        "avoid": [
          "Avoid {phrase} if budgets feel tight.",
          "Skip {phrase} when facts are unclear.",
          "Hold back from {phrase} until numbers align.",
          "Delay {phrase} commitments that add risk."
        ]
      },
      "variation_groups": {
        "clauses": {
          "mode": "permutation",
          "items": [
            "Steady integrative energy supports your financial decisions.",
            "Balance guides your financial planning with reliable clarity."
          ]
        },
        "adjective": {
          "mode": "choice",
          "items": [
            "savvy",
            "practical",
            "resourceful"
          ],
          "pick": 1
        },
        "optional_sentences": {
          "mode": "subset",
          "items": [
            "Outline a {adjective} move for your resources.",
            "Review a {adjective} detail before you commit.",
            "Celebrate a {adjective} decision that reinforced stability."
          ],
          "minimum": 0,
          "maximum": 2
        }
      }
    },
    {
      "archetype": "Steady Integration",
      "intensity": "strong",
      "area": "general",
      "clause_variants": [
        "Strong steady energy supports your day flow.",
        "Balance guides your day choices with bold clarity."
      ],
      "bullet_templates": {
        "do": [
          "Focus on {phrase} to stay aligned today.",
          "Choose {phrase} to anchor your intentions.",
          "Set {phrase} priorities that feel true.",
          "Plan {phrase} moves with confidence."
        ],
        "avoid": [
          "Avoid {phrase} if it scatters your energy.",
          "Skip {phrase} when you need clarity.",
          "Hold back from {phrase} until timing improves.",
          "Delay {phrase} choices that feel rushed."
        ]
      },
      "variation_groups": {
        "clauses": {
          "mode": "permutation",
          "items": [
            "Strong steady energy supports your day flow.",
            "Balance guides your day choices with bold clarity."
          ]
        },
        "adjective": {
          "mode": "choice",
          "items": [
            "steady",
            "radiant",
            "grounded"
          ],
          "pick": 1
        },
        "optional_sentences": {
          "mode": "subset",
          "items": [
            "Keep a {adjective} pace as you move through today.",
            "Share a {adjective} insight with someone you trust.",
            "Note one {adjective} choice that feels aligned."
          ],
          "minimum": 0,
          "maximum": 2
        }
      }
    },
    {
      "archetype": "Steady Integration",
      "intensity": "strong",
      "area": "career",
      "clause_variants": [
        "Strong steady energy supports your career progress.",
        "Balance guides your career moves with bold clarity."
      ],
      "bullet_templates": {
        "do": [
          "Focus on {phrase} to keep momentum on your career path.",
          "Choose {phrase} to support professional wins.",
          "Set {phrase} priorities that highlight your leadership.",
          "Plan {phrase} moves to ground your strategy."
        ],
        "avoid": [
          "Avoid {phrase} if it derails your professional focus.",
          "Skip {phrase} when the team needs steadiness.",
          "Hold back from {phrase} until the plan is solid.",
          "Delay {phrase} moves that stretch resources too thin."
        ]
      },
      "variation_groups": {
        "clauses": {
          "mode": "permutation",
          "items": [
            "Strong steady energy supports your career progress.",
            "Balance guides your career moves with bold clarity."
          ]
        },
        "adjective": {
          "mode": "choice",
          "items": [
            "strategic",
            "confident",
            "steady"
          ],
          "pick": 1
        },
        "optional_sentences": {
          "mode": "subset",
          "items": [
            "Let your {adjective} focus highlight the wins at work.",
            "Organize your plans around one {adjective} priority.",
            "Share a {adjective} update with your collaborators."
          ],
          "minimum": 0,
          "maximum": 2
        }
      }
    },
    {
      "archetype": "Steady Integration",
      "intensity": "strong",
      "area": "love",
      "clause_variants": [
        "Strong steady energy supports your relationship connections.",
        "Balance guides openings in your relationships with bold clarity."
      ],
      "bullet_templates": {
        "do": [
          "Focus on {phrase} to nourish your connections.",
          "Choose {phrase} to keep conversations sincere.",
          "Set {phrase} intentions that honor your heart.",
          "Plan {phrase} gestures that feel genuine."
        ],
        "avoid": [
          "Avoid {phrase} if it closes your heart.",
          "Skip {phrase} when conversations need softness.",
          "Hold back from {phrase} until emotions settle.",
          "Delay {phrase} choices that disrupt trust."
        ]
      },
      "variation_groups": {
        "clauses": {
          "mode": "permutation",
          "items": [
            "Strong steady energy supports your relationship connections.",
            "Balance guides openings in your relationships with bold clarity."
          ]
        },
        "adjective": {
          "mode": "choice",
          "items": [
            "warm",
            "tender",
            "open-hearted"
          ],
          "pick": 1
        },
        "optional_sentences": {
          "mode": "subset",
          "items": [
            "Offer a {adjective} gesture that feels true.",
            "Name one {adjective} boundary that supports connection.",
            "Bring {adjective} attention to the way you listen."
          ],
          "minimum": 0,
          "maximum": 2
        }
      }
    },
    {
      "archetype": "Steady Integration",
      "intensity": "strong",
      "area": "health",
      "clause_variants": [
        "Strong steady energy supports your wellness rhythms.",
        "Balance guides your wellness care with bold clarity."
      ],
      "bullet_templates": {
        "do": [
          "Focus on {phrase} to tune into your body.",
          "Choose {phrase} to keep wellness steady.",
          "Set {phrase} rituals that replenish you.",
          "Plan {phrase} care to protect your reserves."
        ],
        "avoid": [
          "Avoid {phrase} if it depletes your body.",
          "Skip {phrase} when you crave rest.",
          "Hold back from {phrase} until strength returns.",
          "Delay {phrase} pushes that tax your system."
        ]
      },
      "variation_groups": {
        "clauses": {
          "mode": "permutation",
          "items": [
            "Strong steady energy supports your wellness rhythms.",
            "Balance guides your wellness care with bold clarity."
          ]
        },
        "adjective": {
          "mode": "choice",
          "items": [
            "restorative",
            "energizing",
            "gentle"
          ],
          "pick": 1
        },
        "optional_sentences": {
          "mode": "subset",
          "items": [
            "Choose a {adjective} ritual that anchors you.",
            "Track one {adjective} shift in your body.",
            "Move with a {adjective} rhythm that respects your energy."
          ],
          "minimum": 0,
          "maximum": 2
        }
      }
    },
    {
      "archetype": "Steady Integration",
      "intensity": "strong",
      "area": "finance",
      "clause_variants": [
        "Strong steady energy supports your financial decisions.",
        "Balance guides your financial planning with bold clarity."
      ],
      "bullet_templates": {
        "do": [
          "Focus on {phrase} to stabilize your finances.",
          "Choose {phrase} to back smart investments.",
          "Set {phrase} steps that support your budget.",
          "Plan {phrase} moves with practical insight."
        ],
        "avoid": [
          "Avoid {phrase} if budgets feel tight.",
          "Skip {phrase} when facts are unclear.",
          "Hold back from {phrase} until numbers align.",
          "Delay {phrase} commitments that add risk."
        ]
      },
      "variation_groups": {
        "clauses": {
          "mode": "permutation",
          "items": [
            "Strong steady energy supports your financial decisions.",
            "Balance guides your financial planning with bold clarity."
          ]
        },
        "adjective": {
          "mode": "choice",
          "items": [
            "savvy",
            "practical",
            "resourceful"
          ],
          "pick": 1
        },
        "optional_sentences": {
          "mode": "subset",
          "items": [
            "Outline a {adjective} move for your resources.",
            "Review a {adjective} detail before you commit.",
            "Celebrate a {adjective} decision that reinforced stability."
          ],
          "minimum": 0,
          "maximum": 2
        }
      }
    },
    {
      "archetype": "Steady Integration",
      "intensity": "surge",
      "area": "general",
      "clause_variants": [
        "Peak steady energy supports your day flow.",
        "Balance guides your day choices with urgent clarity."
      ],
      "bullet_templates": {
        "do": [
          "Focus on {phrase} to stay aligned today.",
          "Choose {phrase} to anchor your intentions.",
          "Set {phrase} priorities that feel true.",
          "Plan {phrase} moves with confidence."
        ],
        "avoid": [
          "Avoid {phrase} if it scatters your energy.",
          "Skip {phrase} when you need clarity.",
          "Hold back from {phrase} until timing improves.",
          "Delay {phrase} choices that feel rushed."
        ]
      },
      "variation_groups": {
        "clauses": {
          "mode": "permutation",
          "items": [
            "Peak steady energy supports your day flow.",
            "Balance guides your day choices with urgent clarity."
          ]
        },
        "adjective": {
          "mode": "choice",
          "items": [
            "steady",
            "radiant",
            "grounded"
          ],
          "pick": 1
        },
        "optional_sentences": {
          "mode": "subset",
          "items": [
            "Keep a {adjective} pace as you move through today.",
            "Share a {adjective} insight with someone you trust.",
            "Note one {adjective} choice that feels aligned."
          ],
          "minimum": 0,
          "maximum": 2
        }
      }
    },
    {
      "archetype": "Steady Integration",
      "intensity": "surge",
      "area": "career",
      "clause_variants": [
        "Peak steady energy supports your career progress.",
        "Balance guides your career moves with urgent clarity."
      ],
      "bullet_templates": {
        "do": [
          "Focus on {phrase} to keep momentum on your career path.",
          "Choose {phrase} to support professional wins.",
          "Set {phrase} priorities that highlight your leadership.",
          "Plan {phrase} moves to ground your strategy."
        ],
        "avoid": [
          "Avoid {phrase} if it derails your professional focus.",
          "Skip {phrase} when the team needs steadiness.",
          "Hold back from {phrase} until the plan is solid.",
          "Delay {phrase} moves that stretch resources too thin."
        ]
      },
      "variation_groups": {
        "clauses": {
          "mode": "permutation",
          "items": [
            "Peak steady energy supports your career progress.",
            "Balance guides your career moves with urgent clarity."
          ]
        },
        "adjective": {
          "mode": "choice",
          "items": [
            "strategic",
            "confident",
            "steady"
          ],
          "pick": 1
        },
        "optional_sentences": {
          "mode": "subset",
          "items": [
            "Let your {adjective} focus highlight the wins at work.",
            "Organize your plans around one {adjective} priority.",
            "Share a {adjective} update with your collaborators."
          ],
          "minimum": 0,
          "maximum": 2
        }
      }
    },
    {
      "archetype": "Steady Integration",
      "intensity": "surge",
      "area": "love",
      "clause_variants": [
        "Peak steady energy supports your relationship connections.",
        "Balance guides openings in your relationships with urgent clarity."
      ],
      "bullet_templates": {
        "do": [
          "Focus on {phrase} to nourish your connections.",
          "Choose {phrase} to keep conversations sincere.",
          "Set {phrase} intentions that honor your heart.",
          "Plan {phrase} gestures that feel genuine."
        ],
        "avoid": [
          "Avoid {phrase} if it closes your heart.",
          "Skip {phrase} when conversations need softness.",
          "Hold back from {phrase} until emotions settle.",
          "Delay {phrase} choices that disrupt trust."
        ]
      },
      "variation_groups": {
        "clauses": {
          "mode": "permutation",
          "items": [
            "Peak steady energy supports your relationship connections.",
            "Balance guides openings in your relationships with urgent clarity."
          ]
        },
        "adjective": {
          "mode": "choice",
          "items": [
            "warm",
            "tender",
            "open-hearted"
          ],
          "pick": 1
        },
        "optional_sentences": {
          "mode": "subset",
          "items": [
            "Offer a {adjective} gesture that feels true.",
            "Name one {adjective} boundary that supports connection.",
            "Bring {adjective} attention to the way you listen."
          ],
          "minimum": 0,
          "maximum": 2
        }
      }
    },
    {
      "archetype": "Steady Integration",
      "intensity": "surge",
      "area": "health",
      "clause_variants": [
        "Peak steady energy supports your wellness rhythms.",
        "Balance guides your wellness care with urgent clarity."
      ],
      "bullet_templates": {
        "do": [
          "Focus on {phrase} to tune into your body.",
          "Choose {phrase} to keep wellness steady.",
          "Set {phrase} rituals that replenish you.",
          "Plan {phrase} care to protect your reserves."
        ],
        "avoid": [
          "Avoid {phrase} if it depletes your body.",
          "Skip {phrase} when you crave rest.",
          "Hold back from {phrase} until strength returns.",
          "Delay {phrase} pushes that tax your system."
        ]
      },
      "variation_groups": {
        "clauses": {
          "mode": "permutation",
          "items": [
            "Peak steady energy supports your wellness rhythms.",
            "Balance guides your wellness care with urgent clarity."
          ]
        },
        "adjective": {
          "mode": "choice",
          "items": [
            "restorative",
            "energizing",
            "gentle"
          ],
          "pick": 1
        },
        "optional_sentences": {
          "mode": "subset",
          "items": [
            "Choose a {adjective} ritual that anchors you.",
            "Track one {adjective} shift in your body.",
            "Move with a {adjective} rhythm that respects your energy."
          ],
          "minimum": 0,
          "maximum": 2
        }
      }
    },
    {
      "archetype": "Steady Integration",
      "intensity": "surge",
      "area": "finance",
      "clause_variants": [
        "Peak steady energy supports your financial decisions.",
        "Balance guides your financial planning with urgent clarity."
      ],
      "bullet_templates": {
        "do": [
          "Focus on {phrase} to stabilize your finances.",
          "Choose {phrase} to back smart investments.",
          "Set {phrase} steps that support your budget.",
          "Plan {phrase} moves with practical insight."
        ],
        "avoid": [
          "Avoid {phrase} if budgets feel tight.",
          "Skip {phrase} when facts are unclear.",
          "Hold back from {phrase} until numbers align.",
          "Delay {phrase} commitments that add risk."
        ]
      },
      "variation_groups": {
        "clauses": {
          "mode": "permutation",
          "items": [
            "Peak steady energy supports your financial decisions.",
            "Balance guides your financial planning with urgent clarity."
          ]
        },
        "adjective": {
          "mode": "choice",
          "items": [
            "savvy",
            "practical",
            "resourceful"
          ],
          "pick": 1
        },
        "optional_sentences": {
          "mode": "subset",
          "items": [
            "Outline a {adjective} move for your resources.",
            "Review a {adjective} detail before you commit.",
            "Celebrate a {adjective} decision that reinforced stability."
          ],
          "minimum": 0,
          "maximum": 2
        }
      }
    }
  ]
}<|MERGE_RESOLUTION|>--- conflicted
+++ resolved
@@ -108,13 +108,8 @@
       "intensity": "background",
       "area": "love",
       "clause_variants": [
-<<<<<<< HEAD
-        "Subtle radiant energy supports your relationship connections with warmth.",
-        "Momentum guides openings in your relationships with warm intention."
-=======
         "Subtle radiant energy supports your relationship connections.",
         "Momentum guides openings in your relationships with quiet clarity."
->>>>>>> ca141528
       ],
       "bullet_templates": {
         "do": [
@@ -134,13 +129,8 @@
         "clauses": {
           "mode": "permutation",
           "items": [
-<<<<<<< HEAD
-            "Subtle radiant energy supports your relationship connections with warmth.",
-            "Momentum guides openings in your relationships with warm intention."
-=======
             "Subtle radiant energy supports your relationship connections.",
             "Momentum guides openings in your relationships with quiet clarity."
->>>>>>> ca141528
           ]
         },
         "adjective": {
@@ -221,11 +211,7 @@
       "area": "finance",
       "clause_variants": [
         "Subtle radiant energy supports your financial decisions.",
-<<<<<<< HEAD
-        "Momentum guides your financial planning with measured clarity."
-=======
         "Momentum guides your financial planning with quiet clarity."
->>>>>>> ca141528
       ],
       "bullet_templates": {
         "do": [
@@ -246,11 +232,7 @@
           "mode": "permutation",
           "items": [
             "Subtle radiant energy supports your financial decisions.",
-<<<<<<< HEAD
-            "Momentum guides your financial planning with measured clarity."
-=======
             "Momentum guides your financial planning with quiet clarity."
->>>>>>> ca141528
           ]
         },
         "adjective": {
@@ -1402,11 +1384,7 @@
       "area": "love",
       "clause_variants": [
         "Subtle grounded energy supports your relationship connections.",
-<<<<<<< HEAD
-        "Strategy guides openings in your relationships with warm intention."
-=======
         "Strategy guides openings in your relationships with quiet clarity."
->>>>>>> ca141528
       ],
       "bullet_templates": {
         "do": [
@@ -1427,11 +1405,7 @@
           "mode": "permutation",
           "items": [
             "Subtle grounded energy supports your relationship connections.",
-<<<<<<< HEAD
-            "Strategy guides openings in your relationships with warm intention."
-=======
             "Strategy guides openings in your relationships with quiet clarity."
->>>>>>> ca141528
           ]
         },
         "adjective": {
@@ -1512,11 +1486,7 @@
       "area": "finance",
       "clause_variants": [
         "Subtle grounded energy supports your financial decisions.",
-<<<<<<< HEAD
-        "Strategy guides your financial planning with measured clarity."
-=======
         "Strategy guides your financial planning with quiet clarity."
->>>>>>> ca141528
       ],
       "bullet_templates": {
         "do": [
@@ -1537,11 +1507,7 @@
           "mode": "permutation",
           "items": [
             "Subtle grounded energy supports your financial decisions.",
-<<<<<<< HEAD
-            "Strategy guides your financial planning with measured clarity."
-=======
             "Strategy guides your financial planning with quiet clarity."
->>>>>>> ca141528
           ]
         },
         "adjective": {
@@ -2693,11 +2659,7 @@
       "area": "love",
       "clause_variants": [
         "Subtle heart-led energy supports your relationship connections.",
-<<<<<<< HEAD
-        "Compassion guides openings in your relationships with warm intention."
-=======
         "Compassion guides openings in your relationships with quiet clarity."
->>>>>>> ca141528
       ],
       "bullet_templates": {
         "do": [
@@ -2718,11 +2680,7 @@
           "mode": "permutation",
           "items": [
             "Subtle heart-led energy supports your relationship connections.",
-<<<<<<< HEAD
-            "Compassion guides openings in your relationships with warm intention."
-=======
             "Compassion guides openings in your relationships with quiet clarity."
->>>>>>> ca141528
           ]
         },
         "adjective": {
@@ -2803,11 +2761,7 @@
       "area": "finance",
       "clause_variants": [
         "Subtle heart-led energy supports your financial decisions.",
-<<<<<<< HEAD
-        "Compassion guides your financial planning with measured clarity."
-=======
         "Compassion guides your financial planning with quiet clarity."
->>>>>>> ca141528
       ],
       "bullet_templates": {
         "do": [
@@ -2828,11 +2782,7 @@
           "mode": "permutation",
           "items": [
             "Subtle heart-led energy supports your financial decisions.",
-<<<<<<< HEAD
-            "Compassion guides your financial planning with measured clarity."
-=======
             "Compassion guides your financial planning with quiet clarity."
->>>>>>> ca141528
           ]
         },
         "adjective": {
@@ -3984,11 +3934,7 @@
       "area": "love",
       "clause_variants": [
         "Subtle disciplined energy supports your relationship connections.",
-<<<<<<< HEAD
-        "Resolve guides openings in your relationships with warm intention."
-=======
         "Resolve guides openings in your relationships with quiet clarity."
->>>>>>> ca141528
       ],
       "bullet_templates": {
         "do": [
@@ -4009,11 +3955,7 @@
           "mode": "permutation",
           "items": [
             "Subtle disciplined energy supports your relationship connections.",
-<<<<<<< HEAD
-            "Resolve guides openings in your relationships with warm intention."
-=======
             "Resolve guides openings in your relationships with quiet clarity."
->>>>>>> ca141528
           ]
         },
         "adjective": {
@@ -4094,11 +4036,7 @@
       "area": "finance",
       "clause_variants": [
         "Subtle disciplined energy supports your financial decisions.",
-<<<<<<< HEAD
-        "Resolve guides your financial planning with measured clarity."
-=======
         "Resolve guides your financial planning with quiet clarity."
->>>>>>> ca141528
       ],
       "bullet_templates": {
         "do": [
@@ -4119,11 +4057,7 @@
           "mode": "permutation",
           "items": [
             "Subtle disciplined energy supports your financial decisions.",
-<<<<<<< HEAD
-            "Resolve guides your financial planning with measured clarity."
-=======
             "Resolve guides your financial planning with quiet clarity."
->>>>>>> ca141528
           ]
         },
         "adjective": {
@@ -5275,11 +5209,7 @@
       "area": "love",
       "clause_variants": [
         "Subtle visionary energy supports your relationship connections.",
-<<<<<<< HEAD
-        "Insight guides openings in your relationships with warm intention."
-=======
         "Insight guides openings in your relationships with quiet clarity."
->>>>>>> ca141528
       ],
       "bullet_templates": {
         "do": [
@@ -5300,11 +5230,7 @@
           "mode": "permutation",
           "items": [
             "Subtle visionary energy supports your relationship connections.",
-<<<<<<< HEAD
-            "Insight guides openings in your relationships with warm intention."
-=======
             "Insight guides openings in your relationships with quiet clarity."
->>>>>>> ca141528
           ]
         },
         "adjective": {
@@ -5385,11 +5311,7 @@
       "area": "finance",
       "clause_variants": [
         "Subtle visionary energy supports your financial decisions.",
-<<<<<<< HEAD
-        "Insight guides your financial planning with measured clarity."
-=======
         "Insight guides your financial planning with quiet clarity."
->>>>>>> ca141528
       ],
       "bullet_templates": {
         "do": [
@@ -5410,11 +5332,7 @@
           "mode": "permutation",
           "items": [
             "Subtle visionary energy supports your financial decisions.",
-<<<<<<< HEAD
-            "Insight guides your financial planning with measured clarity."
-=======
             "Insight guides your financial planning with quiet clarity."
->>>>>>> ca141528
           ]
         },
         "adjective": {
@@ -6566,11 +6484,7 @@
       "area": "love",
       "clause_variants": [
         "Subtle transformative energy supports your relationship connections.",
-<<<<<<< HEAD
-        "Renewal guides openings in your relationships with warm intention."
-=======
         "Renewal guides openings in your relationships with quiet clarity."
->>>>>>> ca141528
       ],
       "bullet_templates": {
         "do": [
@@ -6591,11 +6505,7 @@
           "mode": "permutation",
           "items": [
             "Subtle transformative energy supports your relationship connections.",
-<<<<<<< HEAD
-            "Renewal guides openings in your relationships with warm intention."
-=======
             "Renewal guides openings in your relationships with quiet clarity."
->>>>>>> ca141528
           ]
         },
         "adjective": {
@@ -6676,11 +6586,7 @@
       "area": "finance",
       "clause_variants": [
         "Subtle transformative energy supports your financial decisions.",
-<<<<<<< HEAD
-        "Renewal guides your financial planning with measured clarity."
-=======
         "Renewal guides your financial planning with quiet clarity."
->>>>>>> ca141528
       ],
       "bullet_templates": {
         "do": [
@@ -6701,11 +6607,7 @@
           "mode": "permutation",
           "items": [
             "Subtle transformative energy supports your financial decisions.",
-<<<<<<< HEAD
-            "Renewal guides your financial planning with measured clarity."
-=======
             "Renewal guides your financial planning with quiet clarity."
->>>>>>> ca141528
           ]
         },
         "adjective": {
@@ -7857,11 +7759,7 @@
       "area": "love",
       "clause_variants": [
         "Subtle steady energy supports your relationship connections.",
-<<<<<<< HEAD
-        "Balance guides openings in your relationships with warm intention."
-=======
         "Balance guides openings in your relationships with quiet clarity."
->>>>>>> ca141528
       ],
       "bullet_templates": {
         "do": [
@@ -7882,11 +7780,7 @@
           "mode": "permutation",
           "items": [
             "Subtle steady energy supports your relationship connections.",
-<<<<<<< HEAD
-            "Balance guides openings in your relationships with warm intention."
-=======
             "Balance guides openings in your relationships with quiet clarity."
->>>>>>> ca141528
           ]
         },
         "adjective": {
@@ -7967,11 +7861,7 @@
       "area": "finance",
       "clause_variants": [
         "Subtle steady energy supports your financial decisions.",
-<<<<<<< HEAD
-        "Balance guides your financial planning with measured clarity."
-=======
         "Balance guides your financial planning with quiet clarity."
->>>>>>> ca141528
       ],
       "bullet_templates": {
         "do": [
@@ -7992,11 +7882,7 @@
           "mode": "permutation",
           "items": [
             "Subtle steady energy supports your financial decisions.",
-<<<<<<< HEAD
-            "Balance guides your financial planning with measured clarity."
-=======
             "Balance guides your financial planning with quiet clarity."
->>>>>>> ca141528
           ]
         },
         "adjective": {
