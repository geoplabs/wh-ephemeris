--- conflicted
+++ resolved
@@ -26,25 +26,6 @@
         "clauses": {
           "mode": "weighted_choice",
           "items": [
-<<<<<<< HEAD
-            {"text": "Keep decisions simple and steady today.", "weight": 1.5},
-            {"text": "Let clear steps set a relaxed pace.", "weight": 1.2},
-            {"text": "Small, consistent actions carry you forward.", "weight": 1.3},
-            {"text": "Subtle radiant energy supports your day flow.", "weight": 1.0},
-            {"text": "Momentum guides your day choices with calm focus.", "weight": 0.5},
-            {"text": "Today favors intentional over automatic.", "weight": 1.1},
-            {"text": "Progress flows when you trust the rhythm.", "weight": 1.0},
-            {"text": "Balance guides each choice with quiet confidence.", "weight": 1.2}
-          ],
-          "pick": 1
-        },
-        "adjective": {
-          "mode": "choice",
-          "items": [
-            "steady",
-            "radiant",
-            "grounded"
-=======
             {
               "text": "A {tone_adjective} rhythm builds by {tone_action} the next small step.",
               "weight": 1.4
@@ -65,7 +46,6 @@
               "text": "Momentum feels {tone_adjective} because you're {tone_action} aligned moves.",
               "weight": 0.9
             }
->>>>>>> 464f3d7f
           ],
           "pick": 1
         },
@@ -113,23 +93,6 @@
       "variation_groups": {
         "clauses": {
           "mode": "weighted_choice",
-<<<<<<< HEAD
-          "items": [
-            {"text": "Keep deliverables clear and scope realistic.", "weight": 1.4},
-            {"text": "Professional wins build through steady execution.", "weight": 1.3},
-            {"text": "Status updates keep momentum transparent and grounded.", "weight": 1.2},
-            {"text": "Strategic focus guides your next career move.", "weight": 1.1},
-            {"text": "Subtle radiant energy supports your career progress with grounded follow-through.", "weight": 0.7},
-            {"text": "Momentum guides your career moves with grounded clarity.", "weight": 0.6},
-            {"text": "Align your workflow with what drives results.", "weight": 1.2},
-            {"text": "Let priorities reflect your leadership strengths.", "weight": 1.0}
-          ],
-          "pick": 1
-        },
-        "adjective": {
-          "mode": "choice",
-=======
->>>>>>> 464f3d7f
           "items": [
             {
               "text": "A {tone_adjective} status update comes from {tone_action} the scope notes that matter.",
