from __future__ import annotations

import json
from dataclasses import dataclass
from functools import lru_cache
from hashlib import blake2b
from pathlib import Path
from typing import Iterable, Mapping

from .variation import (
    VariationContext,
    VariationEngine,
    VariationGroup,
    VariationItem,
    VariationResult,
)


DATA_ROOT = Path(__file__).resolve().parents[2] / "data" / "phrasebank"
PHRASES_PATH = DATA_ROOT / "phrases.json"


_TONE_LIBRARY: dict[str, dict[str, tuple[str, ...]]] = {}
_ACTION_OVERRIDES: dict[str, str] = {
    "allow": "allowing space for",
    "lean toward": "leaning toward",
    "keep": "keeping to",
    "tend": "tending to",
    "commit": "committing to",
    "drive": "driving toward",
    "push": "pushing toward",
    "ship": "shipping",
}

ARCHETYPES: tuple[str, ...] = (
    "Radiant Expansion",
    "Prosperity Build",
    "Heart-Centered Calibration",
    "Disciplined Crossroads",
    "Visionary Alignment",
    "Phoenix Reframe",
    "Steady Integration",
)

INTENSITIES: tuple[str, ...] = ("background", "gentle", "steady", "strong", "surge")
AREAS: tuple[str, ...] = ("general", "career", "love", "health", "finance")


def _normalize_word(value: object) -> str:
    text = str(value or "").strip()
    return text


def _initialize_tone(config: Mapping[str, object] | None) -> None:
    global _TONE_LIBRARY
    _TONE_LIBRARY = {}
    if not config:
        return
    adjectives = config.get("adjectives") if isinstance(config, Mapping) else None
    verbs = config.get("verbs") if isinstance(config, Mapping) else None
    adjective_map = adjectives if isinstance(adjectives, Mapping) else {}
    verb_map = verbs if isinstance(verbs, Mapping) else {}
    intensities = set(adjective_map) | set(verb_map)
    tone: dict[str, dict[str, tuple[str, ...]]] = {}
    for intensity in intensities:
        adj_values = tuple(
            _normalize_word(word)
            for word in (adjective_map.get(intensity) or ())
            if _normalize_word(word)
        )
        verb_values = tuple(
            _normalize_word(word)
            for word in (verb_map.get(intensity) or ())
            if _normalize_word(word)
        )
        tone[str(intensity)] = {
            "adjectives": adj_values,
            "verbs": verb_values,
        }
    _TONE_LIBRARY = tone


def _gerund_word(word: str) -> str:
    lower = word.lower()
    if not lower:
        return ""
    if lower in {"be", "see"}:
        return f"{lower}ing"
    if lower.endswith("ie"):
        return f"{lower[:-2]}ying"
    if lower in {"commit", "ship"}:
        return f"{lower}{lower[-1]}ing"
    if lower.endswith("e") and not lower.endswith("ee"):
        return f"{lower[:-1]}ing"
    vowels = "aeiou"
    if (
        len(lower) >= 3
        and lower[-1] not in "aeiouwxy"
        and lower[-2] in vowels
        and lower[-3] not in vowels
    ):
        return f"{lower}{lower[-1]}ing"
    return f"{lower}ing"


def _tone_action(verb: str) -> str:
    lower = verb.strip().lower()
    if not lower:
        return ""
    override = _ACTION_OVERRIDES.get(lower)
    if override:
        return override
    pieces = lower.split()
    head, *tail = pieces
    gerund = _gerund_word(head)
    if not gerund:
        return ""
    return " ".join([gerund, *tail]).strip()


def _tone_defaults(intensity: str) -> dict[str, str]:
    palette = _tone_palette(intensity)
    adjectives = palette.get("adjectives", ())
    verbs = palette.get("verbs", ())
    defaults: dict[str, str] = {}
    if adjectives:
        defaults["tone_adjective"] = adjectives[0]
    if verbs:
        verb = verbs[0]
        defaults["tone_verb"] = verb
        action = _tone_action(verb)
        if action:
            defaults["tone_action"] = action
        defaults["tone_directive"] = verb.capitalize()
    return defaults


def _tone_variations(engine: VariationEngine, intensity: str) -> dict[str, VariationResult]:
    palette = _tone_palette(intensity)
    if not palette:
        return {}
    results: dict[str, VariationResult] = {}
    adjectives = palette.get("adjectives", ())
    if adjectives:
        selection = engine.choice(f"tone_adjective:{intensity}", adjectives, pick=1)
        if selection:
            results["tone_adjective"] = VariationResult(
                name="tone_adjective", selections=selection, mode="choice"
            )
    verbs = palette.get("verbs", ())
    if verbs:
        selection = engine.choice(f"tone_verb:{intensity}", verbs, pick=1)
        if selection:
            verb = selection[0]
            results["tone_verb"] = VariationResult(
                name="tone_verb", selections=(verb,), mode="choice"
            )
            action = _tone_action(verb)
            if action:
                results["tone_action"] = VariationResult(
                    name="tone_action", selections=(action,), mode="choice"
                )
            results["tone_directive"] = VariationResult(
                name="tone_directive",
                selections=(verb.capitalize(),),
                mode="choice",
            )
    return results


def _tone_palette(intensity: str) -> dict[str, tuple[str, ...]]:
    palette = _TONE_LIBRARY.get(intensity)
    if palette:
        return palette
    if intensity == "surge":
        return _TONE_LIBRARY.get("strong", {})
    return {}


@dataclass(frozen=True)
class PhraseRequirements:
    """Requirements for phrase grammatical transformations."""
    expected_types: tuple[str, ...]  # e.g., ("gerund", "noun")
    fallback: str  # Fallback phrase if transformation fails
    lowercase: bool = False
    add_article: bool = False


@dataclass(frozen=True)
class PhraseAsset:
    archetype: str
    intensity: str
    area: str
    clause_variants: tuple[str, ...]
    bullet_templates: Mapping[str, tuple[str, ...]]
    variation_groups: Mapping[str, VariationGroup]
    phrase_requirements: PhraseRequirements | None = None

    def clause_cycle(self) -> tuple[str, ...]:
        return tuple(c.strip() for c in self.clause_variants if c and c.strip())

    def templates_for(self, mode: str) -> tuple[str, ...]:
        templates = self.bullet_templates.get(mode, ())
        return tuple(t.strip() for t in templates if t and t.strip())

    def variations(self, seed: int | None) -> VariationContext:
        if seed is None:
            return VariationContext()
        engine = VariationEngine(seed)
        base_context = engine.evaluate(self.variation_groups)
        results = {name: base_context[name] for name in base_context}
        for key, result in _tone_variations(engine, self.intensity).items():
            results.setdefault(key, result)
        return VariationContext(results)


def _load_raw() -> Mapping[str, object]:
    with PHRASES_PATH.open("r", encoding="utf-8") as handle:
        return json.load(handle)


@lru_cache(maxsize=1)
def _asset_map() -> Mapping[tuple[str, str, str], PhraseAsset]:
    payload = _load_raw()
    _initialize_tone(payload.get("tone"))
    entries = payload.get("entries", [])
    assets: dict[tuple[str, str, str], PhraseAsset] = {}
    for entry in entries:
        archetype = str(entry.get("archetype"))
        intensity = str(entry.get("intensity"))
        area = str(entry.get("area"))
        clause_variants = tuple(entry.get("clause_variants", ()))
        bullet_templates = {
            str(mode): tuple(values)
            for mode, values in (entry.get("bullet_templates") or {}).items()
        }
        variation_groups = {}
        for name, config in (entry.get("variation_groups") or {}).items():
<<<<<<< HEAD
            mode = str(config.get("mode", "choice"))
            raw_items = config.get("items") or []
            
            # Parse items - can be strings or {text, weight} objects for weighted_choice
            items_list = []
            weights_list = []
            
            for item in raw_items:
                if isinstance(item, dict):
                    # Weighted item: {text: "...", weight: 1.0}
                    text = str(item.get("text", "")).strip()
                    weight = float(item.get("weight", 1.0))
                    if text:
                        items_list.append(text)
                        weights_list.append(weight)
                elif isinstance(item, str):
                    # Simple string item
                    text = item.strip()
                    if text:
                        items_list.append(text)
                        weights_list.append(1.0)  # Default weight
            
            items = tuple(items_list)
            weights = tuple(weights_list) if mode == "weighted_choice" and weights_list else None
            
            variation_groups[str(name)] = VariationGroup(
                name=str(name),
                mode=mode,
                items=items,
=======
            raw_items = config.get("items") or []
            parsed_items: list[VariationItem] = []
            for item in raw_items:
                if isinstance(item, Mapping):
                    text = _normalize_word(item.get("text"))
                    if not text:
                        continue
                    weight_value = item.get("weight", 1)
                    try:
                        weight = float(weight_value)
                    except (TypeError, ValueError):
                        weight = 1.0
                    parsed_items.append(VariationItem(text=text, weight=weight))
                else:
                    text = _normalize_word(item)
                    if not text:
                        continue
                    parsed_items.append(VariationItem(text=text))
            variation_groups[str(name)] = VariationGroup(
                name=str(name),
                mode=str(config.get("mode", "choice")),
                items=tuple(parsed_items),
>>>>>>> 464f3d7f
                pick=(config.get("pick") if config.get("pick") is not None else None),
                minimum=(config.get("minimum") if config.get("minimum") is not None else None),
                maximum=(config.get("maximum") if config.get("maximum") is not None else None),
                weights=weights,
            )
        
        # Parse phrase_requirements if present
        phrase_requirements = None
        if "phrase_requirements" in entry:
            req_data = entry["phrase_requirements"]
            expected_types = tuple(req_data.get("expected_types", ["noun"]))
            fallback = str(req_data.get("fallback", "focused progress"))
            transform = req_data.get("transform", {})
            lowercase = bool(transform.get("lowercase", False))
            add_article = bool(transform.get("add_article", False))
            phrase_requirements = PhraseRequirements(
                expected_types=expected_types,
                fallback=fallback,
                lowercase=lowercase,
                add_article=add_article,
            )
        
        asset = PhraseAsset(
            archetype=archetype,
            intensity=intensity,
            area=area,
            clause_variants=clause_variants,
            bullet_templates=bullet_templates,
            variation_groups=variation_groups,
            phrase_requirements=phrase_requirements,
        )
        assets[(archetype, intensity, area)] = asset
    return assets


def assets() -> Mapping[tuple[str, str, str], PhraseAsset]:
    return _asset_map()


def get_asset(archetype: str, intensity: str, area: str) -> PhraseAsset:
    key = (archetype, intensity, area)
    asset_map = _asset_map()
    if key in asset_map:
        return asset_map[key]
    # Fallback to steady integration for the requested area/intensity
    steady_key = ("Steady Integration", intensity, area)
    if steady_key in asset_map:
        return asset_map[steady_key]
    # Fallback to steady integration steady intensity for area
    default_key = ("Steady Integration", "steady", area)
    if default_key in asset_map:
        return asset_map[default_key]
    # As a last resort, return the first asset matching the area
    for candidate_key, candidate in asset_map.items():
        if candidate_key[2] == area:
            return candidate
    raise KeyError(f"No phrase assets available for area='{area}'")


def select_clause(archetype: str, intensity: str, area: str, *, seed: int | None = None) -> str:
    asset = get_asset(archetype, intensity, area)
    clauses = asset.clause_cycle()
    if not clauses:
        return ""
    if seed is None:
        tokens = _tone_defaults(asset.intensity)
        tokens.setdefault("area", area)
        return clauses[0].format_map(_FormatTokens(tokens))
    context = asset.variations(seed)
    tokens = context.tokens()
    tokens.setdefault("area", area)
    for key, value in _tone_defaults(asset.intensity).items():
        tokens.setdefault(key, value)
    clause_template = context.first("clauses", clauses[0]) if "clauses" in context else None
    if clause_template:
        return clause_template.format_map(_FormatTokens(tokens))
    engine = VariationEngine(seed)
    selection = engine.choice("clauses", clauses, pick=1)
    if not selection:
        return ""
    return selection[0].format_map(_FormatTokens(tokens))


class _FormatTokens(dict[str, str]):
    def __missing__(self, key: str) -> str:  # pragma: no cover - defensive
        return ""


def bullet_templates_for(area: str, mode: str, *, archetype: str | None = None, intensity: str | None = None) -> tuple[str, ...]:
    if archetype and intensity:
        asset = get_asset(archetype, intensity, area)
    else:
        asset = None
    if asset:
        templates = asset.templates_for(mode)
        if templates:
            return templates
    fallback = get_asset("Steady Integration", "steady", area)
    return fallback.templates_for(mode)


def seed_from_event(area: str, event: Mapping[str, object] | None, *, salt: str | None = None) -> int:
    base_parts: list[str] = [area]
    if salt:
        base_parts.append(salt)
    if event:
        for key in ("id", "date", "transit_body", "natal_body", "aspect"):
            value = event.get(key)
            if value:
                base_parts.append(str(value))
        score = event.get("score")
        if score is not None:
            base_parts.append(str(score))
    digest = blake2b("|".join(base_parts).encode("utf-8"), digest_size=8)
    return int.from_bytes(digest.digest(), "big")


def coverage_matrix(areas: Iterable[str] | None = None) -> set[tuple[str, str, str]]:
    target_areas = tuple(areas) if areas else AREAS
    combos = set()
    for archetype in ARCHETYPES:
        for intensity in INTENSITIES:
            for area in target_areas:
                combos.add((archetype, intensity, area))
    return combos


__all__ = [
    "PhraseAsset",
    "ARCHETYPES",
    "INTENSITIES",
    "AREAS",
    "assets",
    "get_asset",
    "select_clause",
    "bullet_templates_for",
    "seed_from_event",
    "coverage_matrix",
]<|MERGE_RESOLUTION|>--- conflicted
+++ resolved
@@ -178,15 +178,6 @@
 
 
 @dataclass(frozen=True)
-class PhraseRequirements:
-    """Requirements for phrase grammatical transformations."""
-    expected_types: tuple[str, ...]  # e.g., ("gerund", "noun")
-    fallback: str  # Fallback phrase if transformation fails
-    lowercase: bool = False
-    add_article: bool = False
-
-
-@dataclass(frozen=True)
 class PhraseAsset:
     archetype: str
     intensity: str
@@ -236,37 +227,6 @@
         }
         variation_groups = {}
         for name, config in (entry.get("variation_groups") or {}).items():
-<<<<<<< HEAD
-            mode = str(config.get("mode", "choice"))
-            raw_items = config.get("items") or []
-            
-            # Parse items - can be strings or {text, weight} objects for weighted_choice
-            items_list = []
-            weights_list = []
-            
-            for item in raw_items:
-                if isinstance(item, dict):
-                    # Weighted item: {text: "...", weight: 1.0}
-                    text = str(item.get("text", "")).strip()
-                    weight = float(item.get("weight", 1.0))
-                    if text:
-                        items_list.append(text)
-                        weights_list.append(weight)
-                elif isinstance(item, str):
-                    # Simple string item
-                    text = item.strip()
-                    if text:
-                        items_list.append(text)
-                        weights_list.append(1.0)  # Default weight
-            
-            items = tuple(items_list)
-            weights = tuple(weights_list) if mode == "weighted_choice" and weights_list else None
-            
-            variation_groups[str(name)] = VariationGroup(
-                name=str(name),
-                mode=mode,
-                items=items,
-=======
             raw_items = config.get("items") or []
             parsed_items: list[VariationItem] = []
             for item in raw_items:
@@ -289,7 +249,6 @@
                 name=str(name),
                 mode=str(config.get("mode", "choice")),
                 items=tuple(parsed_items),
->>>>>>> 464f3d7f
                 pick=(config.get("pick") if config.get("pick") is not None else None),
                 minimum=(config.get("minimum") if config.get("minimum") is not None else None),
                 maximum=(config.get("maximum") if config.get("maximum") is not None else None),
