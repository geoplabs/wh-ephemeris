from __future__ import annotations

import re
from pathlib import Path
from typing import Any, Iterable, Mapping, Sequence

from jinja2 import Environment, FileSystemLoader, select_autoescape

from .clean import imperative_bullet, to_you_pov
from .lucky import lucky_from_dominant
from .language import (
    build_career_paragraph,
    build_finance_paragraph,
    build_health_paragraph,
    build_love_paragraph,
    build_love_status,
    build_morning_paragraph,
    build_one_line_summary,
    build_opening_summary,
    fix_indefinite_articles,
)
from ..remedy_templates import remedy_templates_for_planet
from src.content.archetype_router import classify_event
from src.content.area_selector import rank_events_by_area, summarize_rankings
from src.content.phrasebank import (
    PhraseAsset,
    get_asset,
    seed_from_event,
    select_clause,
)
from src.content.variation import VariationEngine


TEMPLATES_DIR = Path(__file__).resolve().parent

CAUTION_ASPECTS = {
    "square",
    "opposition",
    "quincunx",
    "retrograde",
    "semi-square",
    "sesquisquare",
}

CAUTION_KEYWORDS = {
    "pressure",
    "tension",
    "strain",
    "challenge",
    "caution",
    "warning",
    "delay",
    "stress",
    "conflict",
    "pushback",
}

CAUTION_FALLBACK_TIME = "14:00-16:00 (afternoon)"
CAUTION_FALLBACK_NOTE = "Use this span for careful review and gentler pacing."
MAX_LIST_ITEMS = 4


<<<<<<< HEAD
_BULLET_STOPWORDS = {
    "a",
    "about",
    "and",
    "anchor",
    "as",
    "at",
    "be",
    "build",
    "by",
    "clarity",
    "can",
    "care",
    "for",
    "focus",
    "from",
    "if",
    "in",
    "into",
    "keep",
    "make",
    "move",
    "moves",
    "need",
    "note",
    "of",
    "on",
    "plan",
    "set",
    "share",
    "so",
    "step",
    "support",
    "take",
    "that",
    "the",
    "their",
    "this",
    "through",
    "to",
    "today",
    "update",
    "what",
    "when",
    "with",
    "wins",
    "your",
}


=======
>>>>>>> 56acb31d
def _coerce_text(value: Any) -> str:
    if isinstance(value, str):
        return value.strip()
    if value is None:
        return ""
    return str(value).strip()


def _strip_dashes(value: str) -> str:
    return value.replace("—", "-").replace("–", "-")


def _ensure_sentence(text: str) -> str:
    cleaned = " ".join(text.split())
    if not cleaned:
        return ""
    if cleaned[-1] not in ".!?":
        cleaned = f"{cleaned}."
    return cleaned


def _looks_challenging(aspect: str, note: str, tone: str, intensity: str) -> bool:
    if tone == "challenge":
        return True
    if intensity in {"intense", "challenge", "hard"}:
        return True
    if any(token in aspect for token in CAUTION_ASPECTS):
        return True
    return any(keyword in note for keyword in CAUTION_KEYWORDS)


def _event_time_window(event: Mapping[str, Any]) -> str:
    for key in ("time_window", "window", "time", "span", "range"):
        candidate = _strip_dashes(_coerce_text(event.get(key)))
        if candidate:
            return candidate
    start = _strip_dashes(_coerce_text(event.get("start_time")))
    end = _strip_dashes(_coerce_text(event.get("end_time")))
    if start and end:
        return f"{start}-{end}"
    return ""


def _build_caution_window_from_events(
    enriched_events: Sequence[Mapping[str, Any]]
) -> dict[str, str]:
    for item in enriched_events:
        event = item.get("event") if isinstance(item, Mapping) else None
        if not isinstance(event, Mapping):
            continue
        tone = _coerce_text(item.get("tone")) if isinstance(item, Mapping) else ""
        classification = item.get("classification") if isinstance(item, Mapping) else {}
        intensity = _coerce_text((classification or {}).get("intensity"))
        aspect = _coerce_text(event.get("aspect")).lower()
        note = _coerce_text(event.get("note"))
        if _looks_challenging(aspect, note.lower(), tone, intensity):
            time_window = _event_time_window(event) or CAUTION_FALLBACK_TIME
            note_text = _ensure_sentence(
                _strip_dashes(note) or CAUTION_FALLBACK_NOTE
            )
            return {"time_window": time_window, "note": note_text}

    if enriched_events:
        fallback_event = enriched_events[0].get("event") if isinstance(enriched_events[0], Mapping) else None
        if isinstance(fallback_event, Mapping):
            time_window = _event_time_window(fallback_event) or CAUTION_FALLBACK_TIME
            note_text = _ensure_sentence(
                _strip_dashes(_coerce_text(fallback_event.get("note")))
                or CAUTION_FALLBACK_NOTE
            )
            return {"time_window": time_window, "note": note_text}

    return {"time_window": CAUTION_FALLBACK_TIME, "note": CAUTION_FALLBACK_NOTE}


def _build_remedies(planet: str, sign: str, theme: str) -> list[str]:
    templates = remedy_templates_for_planet(planet)
    theme_token = (theme or "day").strip().lower() or "day"
    sign_token = (sign or "your sign").strip() or "your sign"
    remedies: list[str] = []
    seen: set[str] = set()
    for template in templates:
        text = template.format(sign=sign_token, theme=theme_token)
        formatted = _ensure_sentence(_strip_dashes(text))
        if formatted:
            lowered = formatted.lower()
            if lowered not in seen:
                remedies.append(formatted)
                seen.add(lowered)
        if len(remedies) >= MAX_LIST_ITEMS:
            break
    if not remedies:
        remedies.append(_ensure_sentence("Ground yourself with three steady breaths."))
    return remedies

<<<<<<< HEAD

def _bullet_tail_key(sentence: str) -> str:
    core = sentence.rstrip(".!?").strip().lower()
    if not core:
        return ""
    parts = core.split()
    if len(parts) <= 3:
        return core
    return " ".join(parts[-3:])


def _bullet_root_tokens(sentence: str) -> set[str]:
    tokens = re.findall(r"[A-Za-z]+", sentence.lower())
    roots: set[str] = set()
    for token in tokens:
        if token in _BULLET_STOPWORDS:
            continue
        if len(token) <= 2:
            continue
        base = token
        if base.endswith("ing") and len(base) > 4:
            base = base[:-3]
        elif base.endswith("ies") and len(base) > 4:
            base = base[:-3] + "y"
        elif base.endswith("s") and len(base) > 3:
            base = base[:-1]
        roots.add(base)
    return roots


def _collect_bullet_roots(sentences: Sequence[str]) -> set[str]:
    combined: set[str] = set()
    for sentence in sentences:
        combined.update(_bullet_root_tokens(sentence))
    return combined


def _sanitize_value(value: Any) -> Any:
    if isinstance(value, str):
        cleaned = _strip_dashes(value)
        cleaned = " ".join(cleaned.split())
        return cleaned.strip()
    if isinstance(value, list):
        return [_sanitize_value(item) for item in value]
    if isinstance(value, dict):
        return {key: _sanitize_value(item) for key, item in value.items()}
    return value

=======
>>>>>>> 56acb31d

def _env(templates_dir: Path) -> Environment:
    env = Environment(
        loader=FileSystemLoader(str(templates_dir)),
        autoescape=select_autoescape(disabled_extensions=("j2",)),
        trim_blocks=True,
        lstrip_blocks=True,
    )
    return env


def _sign_from_event(event: dict[str, Any]) -> str:
    sign = (
        event.get("sign")
        or event.get("transit_sign")
        or event.get("natal_sign")
        or ""
    )
    if sign:
        return sign
    note = event.get("note") or ""
    if note:
        tail = note.split(";")[-1]
        match = re.search(r"([A-Z][a-z]+)\.?$", tail.strip())
        if match:
            return match.group(1)
    return ""


def derive_dominant(transits: list[dict[str, Any]]) -> tuple[str, str]:
    if not transits:
        return "Sun", "Leo"
    top = sorted(transits, key=lambda x: x.get("score", 0), reverse=True)[0]
    planet = top.get("transit_body") or top.get("body") or "Sun"
    sign = _sign_from_event(top) or "Leo"
    return planet, sign


def top_two_signs(transits: list[dict[str, Any]]) -> list[str]:
    ordered = sorted(transits or [], key=lambda x: x.get("score", 0), reverse=True)
    signs: list[str] = []
    for event in ordered:
        sign = _sign_from_event(event)
        if sign and sign not in signs:
            signs.append(sign)
        if len(signs) == 2:
            break
    if not signs:
        return ["Libra", "Scorpio"]
    if len(signs) == 1:
        fallback = "Scorpio" if signs[0] != "Scorpio" else "Libra"
        signs.append(fallback)
    return signs[:2]


def normalize_bullets(
    bullets: list[str],
    profile_name: str,
    *,
    area: str,
    asset: PhraseAsset | None = None,
    engine: VariationEngine | None = None,
    forbidden_roots: Iterable[str] | None = None,
) -> list[str]:
    return _normalize_bullet_list(
        bullets,
        profile_name,
        area=area,
        asset=asset,
        engine=engine,
        mode="do",
        forbidden_roots=forbidden_roots,
    )


def normalize_avoid(
    bullets: list[str],
    profile_name: str,
    *,
    area: str,
    asset: PhraseAsset | None = None,
    engine: VariationEngine | None = None,
    forbidden_roots: Iterable[str] | None = None,
) -> list[str]:
    return _normalize_bullet_list(
        bullets,
        profile_name,
        area=area,
        asset=asset,
        engine=engine,
        mode="avoid",
        forbidden_roots=forbidden_roots,
    )


def _normalize_bullet_list(
    bullets: list[str],
    profile_name: str,
    *,
    area: str,
    asset: PhraseAsset | None,
    engine: VariationEngine | None,
    mode: str,
    forbidden_roots: Iterable[str] | None,
) -> list[str]:
    ordered: Sequence[str] = bullets or []
    if engine and ordered:
        tag = f"{area}.{'avoid' if mode == 'avoid' else 'bullets'}"
        ordered = engine.permutation(tag, ordered)
    out: list[str] = []
    used_tails: set[str] = set()
    used_roots: set[str] = set(forbidden_roots or [])
    for idx, raw in enumerate(ordered):
        cleaned = to_you_pov(raw or "", profile_name)
        candidate, tail, roots = _select_bullet_sentence(
            cleaned,
            base_order=idx,
            area=area,
            asset=asset,
            mode=mode,
            used_tails=used_tails,
            used_roots=used_roots,
        )
        if not candidate:
            continue
        if roots and roots.intersection(used_roots):
            continue
        if candidate in out:
            continue
        out.append(candidate)
        if tail:
            used_tails.add(tail)
        if roots:
            used_roots.update(roots)
        if len(out) >= MAX_LIST_ITEMS:
            break
    if mode == "avoid" and not out:
        out.extend(
            [
                "Avoid overextending your energy today.",
                "Skip reactive conversations when clarity is low.",
                "Hold back from impulse spending until timing improves.",
                "Delay tough calls so boundaries stay clear.",
            ][: MAX_LIST_ITEMS]
        )
    return out[:4]


def _select_bullet_sentence(
    text: str,
    *,
    base_order: int,
    area: str,
    asset: PhraseAsset | None,
    mode: str,
    used_tails: set[str],
    used_roots: set[str],
) -> tuple[str | None, str, set[str]]:
    fallback: tuple[str | None, str, set[str]] = (None, "", set())
    for offset in range(4):
        order = base_order + offset
        candidate = imperative_bullet(
            text,
            order,
            mode=mode,
            area=area,
            asset=asset,
        )
        if not candidate:
            continue
        tail = _bullet_tail_key(candidate)
        roots = _bullet_root_tokens(candidate)
        if not fallback[0]:
            fallback = (candidate, tail, roots)
        if tail and tail in used_tails:
            continue
        if roots and roots.intersection(used_roots):
            continue
        return candidate, tail, roots
    return fallback


def _tone_from_tags(tags: Iterable[str]) -> str:
    for tag in tags:
        if tag.startswith("tone:"):
            return tag.split(":", 1)[1]
    return "neutral"


SECTION_TAGS = {
    "career": {"career", "ambition", "strategy", "discipline"},
    "love": {"love", "relationships", "family", "connection"},
    "health": {"health", "routine", "vitality", "healing", "body"},
    "finance": {"money", "resources", "strategy", "stability"},
}


def _enrich_events(events: list[dict[str, Any]]) -> list[dict[str, Any]]:
    enriched: list[dict[str, Any]] = []
    for ev in events:
        classification = classify_event(ev)
        tone = _tone_from_tags(classification.get("tags", []))
        score = float(ev.get("score", 0.0) or 0.0)
        enriched.append({"event": ev, "classification": classification, "tone": tone, "score": score})
    enriched.sort(key=lambda item: (abs(item["score"]), item["score"]), reverse=True)
    return enriched


def _section_tone(enriched: list[dict[str, Any]], section: str) -> str:
    target_tags = SECTION_TAGS.get(section, set())
    if not target_tags:
        return "neutral"
    for item in enriched:
        tags = set(item["classification"].get("tags", []))
        if tags.intersection(target_tags):
            return item["tone"]
    return "neutral"


class _TokenDict(dict[str, str]):
    def __missing__(self, key: str) -> str:  # pragma: no cover - defensive
        return ""


def _format_variation_sentences(sentences: Sequence[str], tokens: Mapping[str, str]) -> tuple[str, ...]:
    formatted: list[str] = []
    mapper = _TokenDict(tokens)
    for sentence in sentences:
        text = (sentence or "").format_map(mapper).strip()
        if not text:
            continue
        if text[-1] not in ".!?":
            text = f"{text}."
        formatted.append(fix_indefinite_articles(text))
    return tuple(formatted)


def _append_variation_sentences(base: str, extras: Sequence[str]) -> str:
    extra_list = [text.strip() for text in extras if text and text.strip()]
    if not extra_list:
        return base
    segments: list[str] = []
    seen: set[str] = set()

    def _append_segments(text: str) -> None:
        for part in re.split(r"(?<=[.!?])\s+", text.strip()):
            cleaned = part.strip()
            if not cleaned:
                continue
            if cleaned[-1] not in ".!?":
                cleaned = f"{cleaned}."
            normalized = cleaned.lower()
            if normalized not in seen:
                segments.append(cleaned)
                seen.add(normalized)

    base_clean = (base or "").strip()
    if base_clean:
        _append_segments(base_clean)
    for sentence in extra_list:
        _append_segments(sentence)
    combined = " ".join(segments).strip()
    return fix_indefinite_articles(combined)


def build_context(option_b_json: dict[str, Any]) -> dict[str, Any]:
    meta = option_b_json.get("meta", {})
    profile_name = option_b_json.get("profile_name") or meta.get("profile_name") or "User"
    date = option_b_json.get("date") or meta.get("date") or ""

    events = option_b_json.get("events") or option_b_json.get("top_events") or []
    annotated_events, area_rankings = rank_events_by_area(events)
    dom_planet, dom_sign = derive_dominant(annotated_events)
    dominant_signs = top_two_signs(annotated_events)
    lucky = lucky_from_dominant(dom_planet, dom_sign)

    enriched_events = _enrich_events(annotated_events)
    tone_hints = {section: _section_tone(enriched_events, section) for section in SECTION_TAGS}
    top_classification = enriched_events[0]["classification"] if enriched_events else None
    area_summary = summarize_rankings(area_rankings)
    caution_window = _build_caution_window_from_events(enriched_events)
    remedy_lines = _build_remedies(dom_planet, dom_sign, option_b_json.get("theme", ""))
    selected_area_events: dict[str, dict[str, Any] | None] = {}
    for area, summary in area_summary.items():
        primary = summary.get("selected") if summary else None
        supporting = summary.get("supporting") if summary else None
        selected_area_events[area] = {
            "selected": primary,
            "primary": primary,
            "supporting": supporting,
            "event": (primary or {}).get("event") if isinstance(primary, Mapping) else None,
            "supporting_event": (supporting or {}).get("event") if isinstance(supporting, Mapping) else None,
            "ranking": summary.get("ranking") if summary else None,
        }

    general_archetype = (top_classification or {}).get("archetype", "Steady Integration")
    general_intensity = (top_classification or {}).get("intensity", "steady")
    general_event = enriched_events[0]["event"] if enriched_events else None
    general_asset = get_asset(general_archetype, general_intensity, "general")
    general_seed = seed_from_event("general", general_event, salt=date or "")
    general_engine = VariationEngine(general_seed)
    general_variations = general_asset.variations(general_seed)
    general_tokens = general_variations.tokens()
    general_tokens.setdefault("area", "general")
    clause_template = (
        general_variations.first("clauses", general_asset.clause_cycle()[0])
        if "clauses" in general_variations
        else None
    )
    if clause_template:
        general_clause = clause_template.format_map(_TokenDict(general_tokens))
    else:
        general_clause = select_clause(
            general_archetype,
            general_intensity,
            "general",
            seed=general_seed,
        )
    general_optional = _format_variation_sentences(
        general_variations.selections("optional_sentences"), general_tokens
    )

    phrase_context: dict[str, dict[str, Any]] = {}
    for area in SECTION_TAGS:
        selected = selected_area_events.get(area)
        event = selected.get("event") if selected else None
        if event:
            classification = classify_event(event)
        else:
            classification = top_classification or {}
        archetype = classification.get("archetype", "Steady Integration")
        intensity = classification.get("intensity", "steady")
        asset = get_asset(archetype, intensity, area)
        seed = seed_from_event(area, event, salt=date or "")
        engine = VariationEngine(seed)
        variations = asset.variations(seed)
        tokens = variations.tokens()
        tokens.setdefault("area", area)
        clause_template = (
            variations.first("clauses", asset.clause_cycle()[0])
            if "clauses" in variations
            else None
        )
        if clause_template:
            clause = clause_template.format_map(_TokenDict(tokens))
        else:
            clause = select_clause(archetype, intensity, area, seed=seed)
        optional_sentences = _format_variation_sentences(
            variations.selections("optional_sentences"), tokens
        )
        phrase_context[area] = {
            "asset": asset,
            "clause": clause,
            "archetype": archetype,
            "intensity": intensity,
            "seed": seed,
            "engine": engine,
            "tokens": tokens,
            "optional_sentences": optional_sentences,
            "variations": variations,
        }

    morning = option_b_json.get("morning_mindset", {})
    career = option_b_json.get("career", {})
    love = option_b_json.get("love", {})
    health = option_b_json.get("health", {})
    finance = option_b_json.get("finance", {})

    area_events: dict[str, dict[str, Any | None]] = {}
    for area in SECTION_TAGS:
        selected = selected_area_events.get(area) or {}
        area_events[area] = {
            "primary": selected.get("event"),
            "supporting": selected.get("supporting_event"),
        }

    career_paragraph = build_career_paragraph(
        career.get("paragraph", ""),
        profile_name=profile_name,
        tone_hint=tone_hints["career"],
        clause=phrase_context.get("career", {}).get("clause"),
        event=area_events.get("career", {}).get("primary"),
        supporting_event=area_events.get("career", {}).get("supporting"),
    )
    career_bullets = normalize_bullets(
        career.get("bullets", []),
        profile_name,
        area="career",
        asset=phrase_context.get("career", {}).get("asset"),
        engine=phrase_context.get("career", {}).get("engine"),
    )
    love_paragraph = build_love_paragraph(
        love.get("paragraph", ""),
        profile_name=profile_name,
        tone_hint=tone_hints["love"],
        clause=phrase_context.get("love", {}).get("clause"),
        event=area_events.get("love", {}).get("primary"),
        supporting_event=area_events.get("love", {}).get("supporting"),
    )
    love_attached = build_love_status(
        love.get("attached", ""), "attached", profile_name=profile_name, tone_hint=tone_hints["love"]
    )
    love_single = build_love_status(
        love.get("single", ""), "single", profile_name=profile_name, tone_hint=tone_hints["love"]
    )
    health_paragraph = build_health_paragraph(
        health.get("paragraph", ""),
        option_b_json.get("theme", ""),
        profile_name=profile_name,
        tone_hint=tone_hints["health"],
        clause=phrase_context.get("health", {}).get("clause"),
        event=area_events.get("health", {}).get("primary"),
        supporting_event=area_events.get("health", {}).get("supporting"),
    )
    health_opts = normalize_bullets(
        health.get("good_options", []),
        profile_name,
        area="health",
        asset=phrase_context.get("health", {}).get("asset"),
        engine=phrase_context.get("health", {}).get("engine"),
    )
    finance_paragraph = build_finance_paragraph(
        finance.get("paragraph", ""),
        option_b_json.get("theme", ""),
        profile_name=profile_name,
        tone_hint=tone_hints["finance"],
        clause=phrase_context.get("finance", {}).get("clause"),
        event=area_events.get("finance", {}).get("primary"),
        supporting_event=area_events.get("finance", {}).get("supporting"),
    )
    finance_bullets = normalize_bullets(
        finance.get("bullets", []),
        profile_name,
        area="finance",
        asset=phrase_context.get("finance", {}).get("asset"),
        engine=phrase_context.get("finance", {}).get("engine"),
    )

    general_do = normalize_bullets(
        option_b_json.get("do_today", []),
        profile_name,
        area="general",
        asset=general_asset,
        engine=general_engine,
    )
    positive_roots = _collect_bullet_roots(
        career_bullets + health_opts + finance_bullets + general_do
    )
    general_avoid = normalize_avoid(
        option_b_json.get("avoid_today", []),
        profile_name,
        area="general",
        asset=general_asset,
        engine=general_engine,
        forbidden_roots=positive_roots,
    )

    ctx: dict[str, Any] = {
        "profile_name": profile_name,
        "date": date,
        "mood": option_b_json.get("mood", "balanced"),
        "theme": option_b_json.get("theme", "Daily Guidance"),
        "opening_summary": build_opening_summary(
            option_b_json.get("theme", ""),
            option_b_json.get("opening_summary", ""),
            dominant_signs,
            profile_name=profile_name,
            clause=general_clause,
        ),
        "morning_paragraph": _append_variation_sentences(
            build_morning_paragraph(
                morning.get("paragraph", ""),
                profile_name,
                option_b_json.get("theme", ""),
                event=general_event,
            ),
            general_optional,
        ),
        "mantra": (morning.get("mantra") or "I choose what strengthens me.").strip(),
<<<<<<< HEAD
        "career_paragraph": career_paragraph,
        "career_bullets": career_bullets,
        "love_paragraph": love_paragraph,
        "love_attached": love_attached,
        "love_single": love_single,
        "health_paragraph": health_paragraph,
        "health_opts": health_opts,
        "finance_paragraph": finance_paragraph,
        "finance_bullets": finance_bullets,
        "do_today": general_do,
        "avoid_today": general_avoid,
=======
        "career_paragraph": build_career_paragraph(
            career.get("paragraph", ""),
            profile_name=profile_name,
            tone_hint=tone_hints["career"],
            clause=phrase_context.get("career", {}).get("clause"),
            event=area_events.get("career", {}).get("primary"),
            supporting_event=area_events.get("career", {}).get("supporting"),
        ),
        "career_bullets": normalize_bullets(
            career.get("bullets", []),
            profile_name,
            area="career",
            asset=phrase_context.get("career", {}).get("asset"),
            engine=phrase_context.get("career", {}).get("engine"),
        ),
        "love_paragraph": build_love_paragraph(
            love.get("paragraph", ""),
            profile_name=profile_name,
            tone_hint=tone_hints["love"],
            clause=phrase_context.get("love", {}).get("clause"),
            event=area_events.get("love", {}).get("primary"),
            supporting_event=area_events.get("love", {}).get("supporting"),
        ),
        "love_attached": build_love_status(
            love.get("attached", ""), "attached", profile_name=profile_name, tone_hint=tone_hints["love"]
        ),
        "love_single": build_love_status(
            love.get("single", ""), "single", profile_name=profile_name, tone_hint=tone_hints["love"]
        ),
        "health_paragraph": build_health_paragraph(
            health.get("paragraph", ""),
            option_b_json.get("theme", ""),
            profile_name=profile_name,
            tone_hint=tone_hints["health"],
            clause=phrase_context.get("health", {}).get("clause"),
            event=area_events.get("health", {}).get("primary"),
            supporting_event=area_events.get("health", {}).get("supporting"),
        ),
        "health_opts": normalize_bullets(
            health.get("good_options", []),
            profile_name,
            area="health",
            asset=phrase_context.get("health", {}).get("asset"),
            engine=phrase_context.get("health", {}).get("engine"),
        ),
        "finance_paragraph": build_finance_paragraph(
            finance.get("paragraph", ""),
            option_b_json.get("theme", ""),
            profile_name=profile_name,
            tone_hint=tone_hints["finance"],
            clause=phrase_context.get("finance", {}).get("clause"),
            event=area_events.get("finance", {}).get("primary"),
            supporting_event=area_events.get("finance", {}).get("supporting"),
        ),
        "finance_bullets": normalize_bullets(
            finance.get("bullets", []),
            profile_name,
            area="finance",
            asset=phrase_context.get("finance", {}).get("asset"),
            engine=phrase_context.get("finance", {}).get("engine"),
        ),
        "do_today": normalize_bullets(
            option_b_json.get("do_today", []),
            profile_name,
            area="general",
            asset=general_asset,
            engine=general_engine,
        ),
        "avoid_today": normalize_avoid(
            option_b_json.get("avoid_today", []),
            profile_name,
            area="general",
            asset=general_asset,
            engine=general_engine,
        ),
>>>>>>> 56acb31d
        "caution_window": caution_window,
        "remedies": remedy_lines[:MAX_LIST_ITEMS],
        "lucky": lucky,
        "one_line_summary": build_one_line_summary(
            option_b_json.get("one_line_summary", ""), option_b_json.get("theme", ""), profile_name=profile_name
        ),
        "area_events": selected_area_events,
    }
    for area in SECTION_TAGS:
        ctx[f"{area}_event"] = area_events.get(area, {}).get("primary")
        ctx[f"{area}_supporting_event"] = area_events.get(area, {}).get("supporting")

    for area in ("career", "love", "health", "finance"):
        extras = phrase_context.get(area, {}).get("optional_sentences", ())
        if extras:
            key = f"{area}_paragraph"
            ctx[key] = _append_variation_sentences(ctx.get(key, ""), extras)

    ctx["tech_notes"] = {
        "dominant": {"planet": dom_planet, "sign": dom_sign},
        "raw_events": annotated_events[:5],
        "classifier": {
            "top_event": {
                **({} if not enriched_events else enriched_events[0]["event"]),
                **(top_classification or {}),
            },
            "section_tones": tone_hints,
        },
        "areas": area_summary,
        "phrases": {
            "general": {
                "archetype": general_archetype,
                "intensity": general_intensity,
                "seed": general_seed,
            },
            **{
                area: {
                    "archetype": details.get("archetype"),
                    "intensity": details.get("intensity"),
                    "seed": details.get("seed"),
                }
                for area, details in phrase_context.items()
            },
        },
    }
    return _sanitize_value(ctx)


def render(option_b_json: dict[str, Any], templates_dir: str | None = None) -> str:
    env = _env(Path(templates_dir) if templates_dir else TEMPLATES_DIR)
    tmpl = env.get_template("template.json.j2")
    ctx = build_context(option_b_json)
    return tmpl.render(**ctx)<|MERGE_RESOLUTION|>--- conflicted
+++ resolved
@@ -60,7 +60,6 @@
 MAX_LIST_ITEMS = 4
 
 
-<<<<<<< HEAD
 _BULLET_STOPWORDS = {
     "a",
     "about",
@@ -111,8 +110,6 @@
 }
 
 
-=======
->>>>>>> 56acb31d
 def _coerce_text(value: Any) -> str:
     if isinstance(value, str):
         return value.strip()
@@ -208,7 +205,6 @@
         remedies.append(_ensure_sentence("Ground yourself with three steady breaths."))
     return remedies
 
-<<<<<<< HEAD
 
 def _bullet_tail_key(sentence: str) -> str:
     core = sentence.rstrip(".!?").strip().lower()
@@ -257,8 +253,6 @@
         return {key: _sanitize_value(item) for key, item in value.items()}
     return value
 
-=======
->>>>>>> 56acb31d
 
 def _env(templates_dir: Path) -> Environment:
     env = Environment(
@@ -738,19 +732,6 @@
             general_optional,
         ),
         "mantra": (morning.get("mantra") or "I choose what strengthens me.").strip(),
-<<<<<<< HEAD
-        "career_paragraph": career_paragraph,
-        "career_bullets": career_bullets,
-        "love_paragraph": love_paragraph,
-        "love_attached": love_attached,
-        "love_single": love_single,
-        "health_paragraph": health_paragraph,
-        "health_opts": health_opts,
-        "finance_paragraph": finance_paragraph,
-        "finance_bullets": finance_bullets,
-        "do_today": general_do,
-        "avoid_today": general_avoid,
-=======
         "career_paragraph": build_career_paragraph(
             career.get("paragraph", ""),
             profile_name=profile_name,
@@ -812,21 +793,8 @@
             asset=phrase_context.get("finance", {}).get("asset"),
             engine=phrase_context.get("finance", {}).get("engine"),
         ),
-        "do_today": normalize_bullets(
-            option_b_json.get("do_today", []),
-            profile_name,
-            area="general",
-            asset=general_asset,
-            engine=general_engine,
-        ),
-        "avoid_today": normalize_avoid(
-            option_b_json.get("avoid_today", []),
-            profile_name,
-            area="general",
-            asset=general_asset,
-            engine=general_engine,
-        ),
->>>>>>> 56acb31d
+       "do_today": general_do,
+        "avoid_today": general_avoid,
         "caution_window": caution_window,
         "remedies": remedy_lines[:MAX_LIST_ITEMS],
         "lucky": lucky,
