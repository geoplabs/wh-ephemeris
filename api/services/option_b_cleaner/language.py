from __future__ import annotations

import hashlib
import random
import re
from typing import Any, Iterable, Mapping, Sequence

from .clean import de_jargon, to_you_pov
from .event_tokens import MiniTemplate, event_phrase, render_mini_template
from src.content.storylets import storylet_pools


SIGN_DETAILS = {
    "Aries": ("Cardinal", "Fire"),
    "Taurus": ("Fixed", "Earth"),
    "Gemini": ("Mutable", "Air"),
    "Cancer": ("Cardinal", "Water"),
    "Leo": ("Fixed", "Fire"),
    "Virgo": ("Mutable", "Earth"),
    "Libra": ("Cardinal", "Air"),
    "Scorpio": ("Fixed", "Water"),
    "Sagittarius": ("Mutable", "Fire"),
    "Capricorn": ("Cardinal", "Earth"),
    "Aquarius": ("Fixed", "Air"),
    "Pisces": ("Mutable", "Water"),
}

MODALITY_VERB = {
    "Cardinal": "promotes",
    "Fixed": "sustains",
    "Mutable": "inspires",
}

ELEMENT_QUALITIES = {
    "Fire": "courage and visibility",
    "Earth": "stability and structure",
    "Air": "balance and motion",
    "Water": "intuition and depth",
}

STOPWORDS = {
    "a",
    "and",
    "can",
    "may",
    "energy",
    "if",
    "into",
    "lean",
    "let",
    "may",
    "set",
    "should",
    "stay",
    "turn",
    "feel",
    "channel",
    "you're",
    "attached",
    "single",
    "take",
    "tackle",
    "move",
    "notably",
    "powerfully",
    "should",
    "the",
    "this",
    "with",
    "today",
    "your",
}

POSITIVE_CUES = {
    "radiant",
    "harmonizing",
    "support",
    "ease",
    "growth",
    "opportunity",
    "vibrant",
    "flow",
    "opening",
}

CHALLENGE_CUES = {
    "challenge",
    "friction",
    "pressure",
    "tense",
    "demand",
    "intense",
    "rigid",
    "strain",
}

FOCUS_MAP = (
    ("drive", "ambitions"),
    ("career", "career path"),
    ("work", "work"),
    ("emotional", "emotional rhythms"),
    ("heart", "heart space"),
    ("relationship", "relationships"),
    ("money", "money moves"),
    ("finance", "financial choices"),
    ("health", "wellness rituals"),
    ("body", "wellness rituals"),
)

DESCRIPTOR_OVERRIDES = {
    "heart": "tender",
    "emotional": "soothing",
    "focus": "steady",
    "balance": "balanced",
    "drive": "driven",
    "momentum": "steady",
    "energy": "vibrant",
    "tone": "steady",
    "heightens": "warming",
    "breath": "calm",
}


<<<<<<< HEAD
STORYLET_POOLS: Mapping[str, Mapping[str, object]] = storylet_pools()
=======
STORYLETS: dict[str, dict[str, Any]] = {
    "default": {
        "openers": {
            "support": (
                "You move with {descriptor} confidence through today's {focus}.",
                "Your {descriptor} rhythm keeps today's {focus} flowing forward.",
            ),
            "challenge": (
                "You steady {descriptor} turbulence inside today's {focus}.",
                "Your {descriptor} resolve helps you navigate today's {focus} demands.",
            ),
            "neutral": (
                "You bring {descriptor} awareness to today's {focus}.",
                "Your {descriptor} pace sets the tone for today's {focus}.",
            ),
        },
        "coaching": (
            "Name the step that matters most so you stay anchored.",
            "Pause for one breath to notice what still feels aligned.",
            "Document a small win so progress remains tangible.",
        ),
        "closers": {
            "support": (
                "Keep trusting the rituals that already work.",
                "Let steady choices show you the path forward.",
            ),
            "challenge": (
                "Protect your bandwidth so pressure can't run the day.",
                "Move gently but deliberately—you're allowed to pace yourself.",
            ),
            "neutral": (
                "Return to the practices that remind you why you're doing this.",
                "Stay with the process, one grounded choice at a time.",
            ),
        },
    },
    "career": {
        "openers": {
            "support": (
                "You channel {descriptor} drive into today's {focus}.",
                "Your {descriptor} ambition steadies today's {focus}.",
            ),
            "challenge": (
                "You steady {descriptor} pressure across today's {focus}.",
                "Your {descriptor} grit keeps today's {focus} in motion.",
            ),
            "neutral": (
                "You organize {descriptor} focus around today's {focus}.",
                "Your {descriptor} pace sets an intentional tone for today's {focus}.",
            ),
        },
        "coaching": (
            "Break the workload into deliberate moves you can trust.",
            "Map the moving pieces before you commit to the next milestone.",
            "Share an update that keeps collaborators aligned.",
        ),
        "closers": {
            "support": (
                "Let steady wins show the momentum you're building.",
                "Lean into allies who reinforce your vision.",
            ),
            "challenge": (
                "Keep pacing yourself so the pressure doesn't run the show.",
                "Protect your bandwidth with clear boundaries.",
            ),
            "neutral": (
                "Stay with the process that makes results repeatable.",
                "Keep your workflow anchored to what truly matters.",
            ),
        },
    },
    "love": {
        "openers": {
            "support": (
                "You bring {descriptor} care into today's {focus}.",
                "Your {descriptor} presence softens today's {focus}.",
            ),
            "challenge": (
                "You ease {descriptor} tension inside today's {focus}.",
                "Your {descriptor} honesty steadies today's {focus} conversations.",
            ),
            "neutral": (
                "You invite {descriptor} attention into today's {focus}.",
                "Your {descriptor} pace keeps today's {focus} sincere.",
            ),
        },
        "coaching": (
            "Ask one curious question so connection feels mutual.",
            "Share how your body feels when a moment lands right.",
            "Let listening lead before you decide the next move.",
        ),
        "closers": {
            "support": (
                "Follow the conversations that feel nourishing.",
                "Let shared rituals remind you you're supported.",
            ),
            "challenge": (
                "Keep soft boundaries so tenderness can return.",
                "Name what you need while staying receptive.",
            ),
            "neutral": (
                "Let the pace stay human—no need to force answers.",
                "Stay tuned to the gestures that feel genuine.",
            ),
        },
    },
    "health": {
        "openers": {
            "support": (
                "You honor {descriptor} rhythms through today's {focus}.",
                "Your {descriptor} awareness protects today's {focus} rituals.",
            ),
            "challenge": (
                "You soften {descriptor} strain across today's {focus}.",
                "Your {descriptor} pacing defuses today's {focus} demands.",
            ),
            "neutral": (
                "You bring {descriptor} care into today's {focus}.",
                "Your {descriptor} presence steadies today's {focus} routines.",
            ),
        },
        "coaching": (
            "Schedule breathers so your body feels consulted.",
            "Hydrate and stretch before momentum carries you away.",
            "Track one ritual that keeps your system grounded.",
        ),
        "closers": {
            "support": (
                "Let gentle structure support your wellbeing.",
                "Stay loyal to the practices that replenish you.",
            ),
            "challenge": (
                "Keep adjustments responsive so recovery stays on track.",
                "Trust the feedback your body keeps sharing.",
            ),
            "neutral": (
                "Balance effort with rest so your energy can reset.",
                "Stay present with the signals that guide your care.",
            ),
        },
    },
    "finance": {
        "openers": {
            "support": (
                "You guide {descriptor} awareness through today's {focus}.",
                "Your {descriptor} clarity shapes today's {focus} choices.",
            ),
            "challenge": (
                "You bring {descriptor} patience to today's {focus} decisions.",
                "Your {descriptor} caution steadies today's {focus} review.",
            ),
            "neutral": (
                "You organize {descriptor} strategy around today's {focus}.",
                "Your {descriptor} pacing makes today's {focus} sustainable.",
            ),
        },
        "coaching": (
            "Check the numbers twice before you commit.",
            "Match each expense to the feeling it delivers.",
            "Journal one win that proves your plan is working.",
        ),
        "closers": {
            "support": (
                "Let aligned choices build your long game.",
                "Trust the budget that keeps breathing room intact.",
            ),
            "challenge": (
                "Keep big moves on hold until the math confirms it.",
                "Protect resources by filtering decisions through calm.",
            ),
            "neutral": (
                "Stay curious about where your focus is funding momentum.",
                "Let steady pacing make each decision easier to trust.",
            ),
        },
    },
}
>>>>>>> ca141528


def _story_seed(*parts: Any) -> int:
    material = "|".join(str(part) for part in parts if part not in {None, ""})
    if not material:
        material = "story"
    digest = hashlib.sha256(material.encode("utf-8")).hexdigest()
    return int(digest[:8], 16)


def _storylet_pool(area: str, section: str, tone: str) -> Sequence[str]:
    tone_key = tone if tone in {"support", "challenge", "neutral"} else "neutral"
<<<<<<< HEAD
    area_pool = STORYLET_POOLS.get(area, {})
=======
    area_pool = STORYLETS.get(area, {})
>>>>>>> ca141528
    options: Sequence[str] = ()
    target = area_pool.get(section)
    if isinstance(target, Mapping):
        options = target.get(tone_key) or target.get("neutral", ())
    elif isinstance(target, Sequence):
        options = target
    if options:
        return options
<<<<<<< HEAD
    default_pool = STORYLET_POOLS.get("default", {})
=======
    default_pool = STORYLETS.get("default", {})
>>>>>>> ca141528
    fallback = default_pool.get(section)
    if isinstance(fallback, Mapping):
        return fallback.get(tone_key) or fallback.get("neutral", ()) or ()
    if isinstance(fallback, Sequence):
        return fallback
    return ()


def _deterministic_choice(options: Sequence[str], seed: int, default: str = "") -> str:
    if not options:
        return default
    rng = random.Random(seed)
    return rng.choice(list(options))


def _render_storylet(
    area: str,
    section: str,
    tone: str,
    seed: int,
    *,
    tokens: Mapping[str, Any],
    default: str = "",
) -> str:
    options = _storylet_pool(area, section, tone)
    template = _deterministic_choice(options, seed, default)
    if not template:
        return default
    try:
        return template.format(**tokens)
    except (KeyError, ValueError):  # pragma: no cover - defensive formatting
        return default


def _clean_text(text: str, profile_name: str) -> str:
    cleaned = de_jargon(text or "")
    return to_you_pov(cleaned, profile_name)


def _keywords_from_text(texts: Iterable[str], profile_name: str = "") -> list[str]:
    tokens: list[str] = []
    blocked = {profile_name.lower()} if profile_name else set()
    for text in texts:
        cleaned = de_jargon(text or "").lower()
        tokens.extend(re.findall(r"[a-z']+", cleaned))
    if blocked:
        tokens = [t for t in tokens if t not in blocked]
    return tokens


def descriptor_from_text(*texts: str, default: str = "steady", profile_name: str = "") -> str:
    for token in _keywords_from_text(texts, profile_name=profile_name):
        clean_token = token[:-2] if token.endswith("'s") else token
        if len(clean_token) <= 2 or clean_token.endswith("ly") or clean_token in STOPWORDS:
            continue
        return DESCRIPTOR_OVERRIDES.get(clean_token, clean_token)
    return default


def focus_from_text(*texts: str, default: str = "path", profile_name: str = "") -> str:
    combined = " ".join(filter(None, texts)).lower()
    if profile_name:
        combined = combined.replace(profile_name.lower(), "")
    for key, focus in FOCUS_MAP:
        if key in combined:
            return focus
    return default


def tone_from_text(*texts: str) -> str:
    combined = " ".join(filter(None, texts)).lower()
    for cue in CHALLENGE_CUES:
        if cue in combined:
            return "challenge"
    for cue in POSITIVE_CUES:
        if cue in combined:
            return "support"
    return "neutral"


def _normalize_tone_label(value: str | None) -> str:
    if not value:
        return "neutral"
    lowered = value.strip().lower()
    if lowered.startswith("tone:"):
        lowered = lowered.split(":", 1)[1]
    if lowered not in {"support", "challenge", "neutral"}:
        return "neutral"
    return lowered


<<<<<<< HEAD
_HARD_VOWEL_PREFIXES = (
    "uni",
    "use",
    "euro",
    "one",
    "ou",
    "ya",
)

_SOFT_H_PREFIXES = ("heir", "honest", "honor", "hour")

_ARTICLE_PATTERN = re.compile(r"\b([Aa])\s+([A-Za-z][^\s.,;:!?]*)")


=======
>>>>>>> ca141528
def _article(word: str) -> str:
    if not word:
        return "a"
    lowered = word.lower()
    if any(lowered.startswith(prefix) for prefix in _SOFT_H_PREFIXES):
        return "an"
    if lowered[0] in "aeiou":
        if any(lowered.startswith(prefix) for prefix in _HARD_VOWEL_PREFIXES):
            return "a"
        return "an"
    return "a"


def fix_indefinite_articles(text: str) -> str:
    def repl(match: re.Match[str]) -> str:
        article, word = match.group(1), match.group(2)
        desired = _article(word)
        if desired == article.lower():
            return match.group(0)
        replacement = desired.capitalize() if article[0].isupper() else desired
        return f"{replacement} {word}"

    return _ARTICLE_PATTERN.sub(repl, text)


def _ensure_sentence(text: str) -> str:
    cleaned = (text or "").strip()
    if not cleaned:
        return ""
    if cleaned[-1] not in ".!?":
        cleaned = f"{cleaned}."
    return cleaned


def _compose_paragraph(
    lead: str,
    evidence: Sequence[str] | None,
    closing: str | None,
) -> str:
    parts: list[str] = []
    if lead:
        normalized = fix_indefinite_articles(_ensure_sentence(lead))
        if normalized:
            parts.append(normalized)
    for sentence in evidence or ():
        normalized = fix_indefinite_articles(_ensure_sentence(sentence))
        if normalized and normalized not in parts:
            parts.append(normalized)
    if closing:
        normalized = fix_indefinite_articles(_ensure_sentence(closing))
        if normalized:
            parts.append(normalized)
    return " ".join(parts).strip()


def _event_evidence_sentences(
    event: Mapping[str, Any] | None,
    supporting_event: Mapping[str, Any] | None = None,
    *,
    area: str | None = None,
    seed: int | None = None,
) -> tuple[str, ...]:
    sentences: list[str] = []
    primary = event_phrase(event)
    supporting = event_phrase(supporting_event)
    if primary and supporting and supporting != primary:
<<<<<<< HEAD
        connectors = {
            "career": "{primary} while {supporting}",
            "love": "{primary} while {supporting}",
            "health": "{primary} while {supporting}",
            "finance": "{primary} while {supporting}",
        }
        template = connectors.get(area or "", connectors["career"])
=======
        templates_by_area = {
            "career": (
                "{primary} while {supporting}",
                "{primary}; meanwhile, {supporting}",
                "{primary}. In your workflow, {supporting}",
            ),
            "love": (
                "{primary} while {supporting}",
                "{primary}. Heart-wise, {supporting}",
                "{primary}; intimacy-wise, {supporting}",
            ),
            "health": (
                "{primary} while {supporting}",
                "{primary}. For your body, {supporting}",
                "{primary}; meanwhile your routines, {supporting}",
            ),
            "finance": (
                "{primary} while {supporting}",
                "{primary}. Money-wise, {supporting}",
                "{primary}; budget-wise, {supporting}",
            ),
        }
        templates = templates_by_area.get(area or "", templates_by_area["career"])
        base_seed = seed or 0
        template = templates[base_seed % len(templates)]
>>>>>>> ca141528
        sentences.append(template.format(primary=primary, supporting=supporting))
    elif primary:
        sentences.append(primary)
    elif supporting:
        sentences.append(supporting)
    return tuple(sentences)


def _build_story_paragraph(
    area: str,
    *,
    raw: str,
    descriptor: str,
    focus: str,
    tone: str,
    clause: str | None,
    event: Mapping[str, Any] | None,
    supporting_event: Mapping[str, Any] | None,
    opener_default: str,
    closing_default: str,
    force_default_opener: bool = False,
) -> str:
    tokens = {"descriptor": descriptor, "focus": focus}
    primary_phrase = event_phrase(event)
    supporting_phrase = event_phrase(supporting_event)
    base_seed = _story_seed(area, raw, descriptor, focus, tone, primary_phrase, supporting_phrase)
    opener_default_text = opener_default.format(**tokens)
    if force_default_opener:
        opener = opener_default_text
    else:
        opener = _render_storylet(
            area,
            "openers",
            tone,
            base_seed,
            tokens=tokens,
            default=opener_default_text,
        )
    evidence = list(
        _event_evidence_sentences(
            event,
            supporting_event,
            area=area,
            seed=base_seed + 1,
        )
    )
    coaching = _render_storylet(
        area,
        "coaching",
        tone,
        base_seed + 2,
        tokens=tokens,
        default="",
    )
    if coaching:
        evidence.append(coaching)
    default_closing = closing_default.format(**tokens)
    closing = clause.strip() if clause else _render_storylet(
        area,
        "closers",
        tone,
        base_seed + 3,
        tokens=tokens,
        default=default_closing,
    )
    return _compose_paragraph(opener, evidence, closing)


def element_modality_line(sign_a: str, sign_b: str) -> str:
    info_a = SIGN_DETAILS.get(sign_a, ("Cardinal", "Air"))
    info_b = SIGN_DETAILS.get(sign_b or sign_a, info_a)
    verb_a = MODALITY_VERB.get(info_a[0], "promotes")
    verb_b = MODALITY_VERB.get(info_b[0], "sustains")
    qual_a = ELEMENT_QUALITIES.get(info_a[1], "balance and motion")
    qual_b = ELEMENT_QUALITIES.get(info_b[1], "intuition and depth")
    return (
        f"{info_a[0]} {info_a[1]} ({sign_a}) {verb_a} {qual_a}, "
        f"while {info_b[0]} {info_b[1]} ({sign_b}) {verb_b} {qual_b}."
    )


def build_opening_summary(
    theme: str,
    raw: str,
    signs: Sequence[str],
    profile_name: str = "",
    clause: str | None = None,
) -> str:
    sign_a = signs[0] if signs else "Libra"
    sign_b = signs[1] if len(signs) > 1 else sign_a
    descriptor = descriptor_from_text(theme, raw, profile_name=profile_name)
    focus = focus_from_text(theme, raw, profile_name=profile_name)
    article = _article(descriptor)
    closing = clause.strip() if clause else "Keep momentum pointed toward meaningful moves."
    closing = closing.replace("quiet clarity", "calm focus")
    closing = closing.rstrip(".")
    closing_fragment = closing[0].lower() + closing[1:] if closing else ""
    backdrop = element_modality_line(sign_a, sign_b).rstrip(".")
    summary = (
        f"You ride {article} {descriptor} wave toward today's {focus} as {backdrop}"
    )
    if closing_fragment:
        summary = f"{summary}, and {closing_fragment}"
    summary = summary.rstrip(", ") + "."
    return fix_indefinite_articles(summary)


def build_morning_paragraph(
    raw: str,
    profile_name: str,
    theme: str,
    event: Mapping[str, Any] | None = None,
) -> str:
    descriptor = descriptor_from_text(raw, theme, profile_name=profile_name)
    focus = focus_from_text(raw, theme, default="momentum", profile_name=profile_name)
    event_clause = event_phrase(event)
    tokens = {"descriptor": descriptor, "focus": focus, "event_clause": event_clause}
    sentence = render_mini_template(
        (
            MiniTemplate(
                "You set the tone with one intentional pause before leaning into {descriptor} {focus} today while {event_clause}.",
                ("descriptor", "focus", "event_clause"),
            ),
            MiniTemplate(
                "You set the tone by taking one intentional pause before leaning into {descriptor} {focus} today.",
                ("descriptor", "focus"),
            ),
        ),
        tokens,
    )
    return sentence or "You set the tone by taking one intentional pause before leaning into steady momentum today."


def build_career_paragraph(
    raw: str,
    profile_name: str = "",
    tone_hint: str | None = None,
    clause: str | None = None,
    event: Mapping[str, Any] | None = None,
    supporting_event: Mapping[str, Any] | None = None,
) -> str:
    descriptor = descriptor_from_text(raw, default="steady", profile_name=profile_name)
    focus = focus_from_text(raw, default="work", profile_name=profile_name)
    tone_value = tone_hint if tone_hint else tone_from_text(raw, clause or "")
    tone = _normalize_tone_label(tone_value)
    return _build_story_paragraph(
        "career",
        raw=raw,
        descriptor=descriptor,
        focus=focus,
        tone=tone,
        clause=clause,
        event=event,
        supporting_event=supporting_event,
<<<<<<< HEAD
        opener_default="Your {descriptor} drive is focused and cooperative.",
        closing_default="Send a brief status update before lunch so collaborators stay aligned.",
=======
        opener_default="You turn {descriptor} work into deliberate progress at work.",
        closing_default="Let this focused drive move your intentions into form.",
>>>>>>> ca141528
    )


def build_love_paragraph(
    raw: str,
    profile_name: str = "",
    tone_hint: str | None = None,
    clause: str | None = None,
    event: Mapping[str, Any] | None = None,
    supporting_event: Mapping[str, Any] | None = None,
) -> str:
    descriptor = descriptor_from_text(raw, default="tender", profile_name=profile_name)
    focus = focus_from_text(raw, default="heart space", profile_name=profile_name)
    tone_value = tone_hint if tone_hint else tone_from_text(raw, clause or "")
    tone = _normalize_tone_label(tone_value)
    return _build_story_paragraph(
        "love",
        raw=raw,
        descriptor=descriptor,
        focus=focus,
        tone=tone,
        clause=clause,
        event=event,
        supporting_event=supporting_event,
<<<<<<< HEAD
        opener_default="Warm rapport is available when you offer {descriptor} presence.",
        closing_default="Listen for what's unsaid and plan tonight's ritual with care.",
=======
        opener_default="You nurture heart connections by sharing {descriptor} honesty.",
        closing_default="Let shared space stay honest and kind.",
>>>>>>> ca141528
    )


def build_love_status(
    raw: str, status: str, profile_name: str = "", tone_hint: str | None = None
) -> str:
    tone = tone_hint or tone_from_text(raw)
    if status == "attached":
        if tone == "challenge":
            return "If you're attached, you steady shared plans with calm check-ins today."
        return "If you're attached, you lean into rituals that feel supportive and sincere."
    if tone == "challenge":
        return "If you're single, you approach new sparks with grounded curiosity."
    return "If you're single, you follow conversations that feel naturally aligned."


def build_health_paragraph(
    raw: str,
    theme: str,
    profile_name: str = "",
    tone_hint: str | None = None,
    clause: str | None = None,
    event: Mapping[str, Any] | None = None,
    supporting_event: Mapping[str, Any] | None = None,
) -> str:
    descriptor = descriptor_from_text(raw, theme, default="balanced", profile_name=profile_name)
    focus = focus_from_text(raw, theme, default="wellness rituals", profile_name=profile_name)
    tone_value = tone_hint if tone_hint else tone_from_text(raw, theme, clause or "")
    tone = _normalize_tone_label(tone_value)
    closing_default = (
<<<<<<< HEAD
        "Check in mid-afternoon and move with an energizing, sustainable rhythm."
        if tone == "challenge"
        else "Note one positive shift by mid-afternoon and move with an energizing, sustainable rhythm."
=======
        "Keep movements gentle and responsive to your body's signals."
        if tone == "challenge"
        else "Balance movement with rest so your body stays responsive."
>>>>>>> ca141528
    )
    force_default_opener = event is None and supporting_event is None
    return _build_story_paragraph(
        "health",
        raw=raw or theme,
        descriptor=descriptor,
        focus=focus,
        tone=tone,
        clause=clause,
        event=event,
        supporting_event=supporting_event,
<<<<<<< HEAD
        opener_default="You stay present to your energy curve by honoring {descriptor} rhythms.",
=======
        opener_default="You protect wellbeing by honoring {descriptor} rhythms.",
>>>>>>> ca141528
        closing_default=closing_default,
        force_default_opener=force_default_opener,
    )


def build_finance_paragraph(
    raw: str,
    theme: str,
    profile_name: str = "",
    tone_hint: str | None = None,
    clause: str | None = None,
    event: Mapping[str, Any] | None = None,
    supporting_event: Mapping[str, Any] | None = None,
) -> str:
    descriptor = descriptor_from_text(raw, theme, default="calm", profile_name=profile_name)
    focus = focus_from_text(raw, theme, default="money choices", profile_name=profile_name)
    tone_value = tone_hint if tone_hint else tone_from_text(raw, theme, clause or "")
    tone = _normalize_tone_label(tone_value)
    closing_default = (
<<<<<<< HEAD
        "Double-check one detail before committing so guardrails stay intact."
        if tone == "challenge"
        else "Double-check one detail before committing so the plan stays sound."
=======
        "Review numbers before you commit to new moves."
        if tone == "challenge"
        else "Let emotional harmony guide practical choices."
>>>>>>> ca141528
    )
    return _build_story_paragraph(
        "finance",
        raw=raw or theme,
        descriptor=descriptor,
        focus=focus,
        tone=tone,
        clause=clause,
        event=event,
        supporting_event=supporting_event,
<<<<<<< HEAD
        opener_default="You guide {descriptor} awareness through today's {focus} review.",
=======
        opener_default="You let {descriptor} awareness guide each money choice today.",
>>>>>>> ca141528
        closing_default=closing_default,
    )


def build_one_line_summary(raw: str, theme: str, profile_name: str = "") -> str:
    descriptor = descriptor_from_text(raw, theme, default="steady", profile_name=profile_name)
    focus = focus_from_text(raw, theme, default="momentum", profile_name=profile_name)
    return f"Keep your {focus} in view and move forward with balanced intent."


def polished_text(raw: str, profile_name: str) -> str:
    cleaned = _clean_text(raw, profile_name)
    sentences = [s.strip() for s in re.split(r"(?<=[.!?])\s+", cleaned) if s.strip()]
    if not sentences:
        return ""
    first = sentences[0]
    if not first.endswith("."):
        first += "."
    return first<|MERGE_RESOLUTION|>--- conflicted
+++ resolved
@@ -121,9 +121,6 @@
 }
 
 
-<<<<<<< HEAD
-STORYLET_POOLS: Mapping[str, Mapping[str, object]] = storylet_pools()
-=======
 STORYLETS: dict[str, dict[str, Any]] = {
     "default": {
         "openers": {
@@ -301,7 +298,6 @@
         },
     },
 }
->>>>>>> ca141528
 
 
 def _story_seed(*parts: Any) -> int:
@@ -314,11 +310,7 @@
 
 def _storylet_pool(area: str, section: str, tone: str) -> Sequence[str]:
     tone_key = tone if tone in {"support", "challenge", "neutral"} else "neutral"
-<<<<<<< HEAD
-    area_pool = STORYLET_POOLS.get(area, {})
-=======
     area_pool = STORYLETS.get(area, {})
->>>>>>> ca141528
     options: Sequence[str] = ()
     target = area_pool.get(section)
     if isinstance(target, Mapping):
@@ -327,11 +319,7 @@
         options = target
     if options:
         return options
-<<<<<<< HEAD
-    default_pool = STORYLET_POOLS.get("default", {})
-=======
     default_pool = STORYLETS.get("default", {})
->>>>>>> ca141528
     fallback = default_pool.get(section)
     if isinstance(fallback, Mapping):
         return fallback.get(tone_key) or fallback.get("neutral", ()) or ()
@@ -423,23 +411,6 @@
     return lowered
 
 
-<<<<<<< HEAD
-_HARD_VOWEL_PREFIXES = (
-    "uni",
-    "use",
-    "euro",
-    "one",
-    "ou",
-    "ya",
-)
-
-_SOFT_H_PREFIXES = ("heir", "honest", "honor", "hour")
-
-_ARTICLE_PATTERN = re.compile(r"\b([Aa])\s+([A-Za-z][^\s.,;:!?]*)")
-
-
-=======
->>>>>>> ca141528
 def _article(word: str) -> str:
     if not word:
         return "a"
@@ -506,15 +477,6 @@
     primary = event_phrase(event)
     supporting = event_phrase(supporting_event)
     if primary and supporting and supporting != primary:
-<<<<<<< HEAD
-        connectors = {
-            "career": "{primary} while {supporting}",
-            "love": "{primary} while {supporting}",
-            "health": "{primary} while {supporting}",
-            "finance": "{primary} while {supporting}",
-        }
-        template = connectors.get(area or "", connectors["career"])
-=======
         templates_by_area = {
             "career": (
                 "{primary} while {supporting}",
@@ -540,7 +502,6 @@
         templates = templates_by_area.get(area or "", templates_by_area["career"])
         base_seed = seed or 0
         template = templates[base_seed % len(templates)]
->>>>>>> ca141528
         sentences.append(template.format(primary=primary, supporting=supporting))
     elif primary:
         sentences.append(primary)
@@ -695,13 +656,8 @@
         clause=clause,
         event=event,
         supporting_event=supporting_event,
-<<<<<<< HEAD
-        opener_default="Your {descriptor} drive is focused and cooperative.",
-        closing_default="Send a brief status update before lunch so collaborators stay aligned.",
-=======
         opener_default="You turn {descriptor} work into deliberate progress at work.",
         closing_default="Let this focused drive move your intentions into form.",
->>>>>>> ca141528
     )
 
 
@@ -726,13 +682,8 @@
         clause=clause,
         event=event,
         supporting_event=supporting_event,
-<<<<<<< HEAD
-        opener_default="Warm rapport is available when you offer {descriptor} presence.",
-        closing_default="Listen for what's unsaid and plan tonight's ritual with care.",
-=======
         opener_default="You nurture heart connections by sharing {descriptor} honesty.",
         closing_default="Let shared space stay honest and kind.",
->>>>>>> ca141528
     )
 
 
@@ -763,15 +714,9 @@
     tone_value = tone_hint if tone_hint else tone_from_text(raw, theme, clause or "")
     tone = _normalize_tone_label(tone_value)
     closing_default = (
-<<<<<<< HEAD
-        "Check in mid-afternoon and move with an energizing, sustainable rhythm."
-        if tone == "challenge"
-        else "Note one positive shift by mid-afternoon and move with an energizing, sustainable rhythm."
-=======
         "Keep movements gentle and responsive to your body's signals."
         if tone == "challenge"
         else "Balance movement with rest so your body stays responsive."
->>>>>>> ca141528
     )
     force_default_opener = event is None and supporting_event is None
     return _build_story_paragraph(
@@ -783,11 +728,7 @@
         clause=clause,
         event=event,
         supporting_event=supporting_event,
-<<<<<<< HEAD
-        opener_default="You stay present to your energy curve by honoring {descriptor} rhythms.",
-=======
         opener_default="You protect wellbeing by honoring {descriptor} rhythms.",
->>>>>>> ca141528
         closing_default=closing_default,
         force_default_opener=force_default_opener,
     )
@@ -807,15 +748,9 @@
     tone_value = tone_hint if tone_hint else tone_from_text(raw, theme, clause or "")
     tone = _normalize_tone_label(tone_value)
     closing_default = (
-<<<<<<< HEAD
-        "Double-check one detail before committing so guardrails stay intact."
-        if tone == "challenge"
-        else "Double-check one detail before committing so the plan stays sound."
-=======
         "Review numbers before you commit to new moves."
         if tone == "challenge"
         else "Let emotional harmony guide practical choices."
->>>>>>> ca141528
     )
     return _build_story_paragraph(
         "finance",
@@ -826,11 +761,7 @@
         clause=clause,
         event=event,
         supporting_event=supporting_event,
-<<<<<<< HEAD
-        opener_default="You guide {descriptor} awareness through today's {focus} review.",
-=======
         opener_default="You let {descriptor} awareness guide each money choice today.",
->>>>>>> ca141528
         closing_default=closing_default,
     )
 
