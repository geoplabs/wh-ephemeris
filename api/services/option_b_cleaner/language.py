from __future__ import annotations

import hashlib
import random
import re
from typing import Any, Iterable, Mapping, Sequence

from .clean import de_jargon, to_you_pov
from .event_tokens import MiniTemplate, event_phrase, render_mini_template
from src.content.storylets import storylet_pools


SIGN_DETAILS = {
    "Aries": ("Cardinal", "Fire"),
    "Taurus": ("Fixed", "Earth"),
    "Gemini": ("Mutable", "Air"),
    "Cancer": ("Cardinal", "Water"),
    "Leo": ("Fixed", "Fire"),
    "Virgo": ("Mutable", "Earth"),
    "Libra": ("Cardinal", "Air"),
    "Scorpio": ("Fixed", "Water"),
    "Sagittarius": ("Mutable", "Fire"),
    "Capricorn": ("Cardinal", "Earth"),
    "Aquarius": ("Fixed", "Air"),
    "Pisces": ("Mutable", "Water"),
}

MODALITY_VERB = {
    "Cardinal": "promotes",
    "Fixed": "sustains",
    "Mutable": "inspires",
}

ELEMENT_QUALITIES = {
    "Fire": "courage and visibility",
    "Earth": "stability and structure",
    "Air": "balance and motion",
    "Water": "intuition and depth",
}

STOPWORDS = {
    "a",
    "and",
    "can",
    "may",
    "energy",
    "if",
    "into",
    "lean",
    "let",
    "may",
    "set",
    "should",
    "stay",
    "turn",
    "feel",
    "channel",
    "you're",
    "attached",
    "single",
    "take",
    "tackle",
    "move",
    "notably",
    "powerfully",
    "should",
    "the",
    "this",
    "with",
    "today",
    "your",
}

POSITIVE_CUES = {
    "radiant",
    "harmonizing",
    "support",
    "ease",
    "growth",
    "opportunity",
    "vibrant",
    "flow",
    "opening",
}

CHALLENGE_CUES = {
    "challenge",
    "friction",
    "pressure",
    "tense",
    "demand",
    "intense",
    "rigid",
    "strain",
}

FOCUS_MAP = (
    ("drive", "ambitions"),
    ("career", "career path"),
    ("work", "work"),
    ("emotional", "emotional rhythms"),
    ("heart", "heart space"),
    ("relationship", "relationships"),
    ("money", "money moves"),
    ("finance", "financial choices"),
    ("health", "wellness rituals"),
    ("body", "wellness rituals"),
)

DESCRIPTOR_OVERRIDES = {
    "heart": "tender",
    "emotional": "soothing",
    "focus": "steady",
    "balance": "balanced",
    "drive": "driven",
    "momentum": "steady",
    "energy": "vibrant",
    "tone": "steady",
    "heightens": "warming",
    "breath": "calm",
}


<<<<<<< HEAD
STORYLET_POOLS: Mapping[str, Mapping[str, object]] = storylet_pools()
=======
STORYLETS: dict[str, dict[str, Any]] = {
    "default": {
        "openers": {
            "support": (
                "You move with {descriptor} confidence through today's {focus}.",
                "Your {descriptor} rhythm keeps today's {focus} flowing forward.",
            ),
            "challenge": (
                "You steady {descriptor} turbulence inside today's {focus}.",
                "Your {descriptor} resolve helps you navigate today's {focus} demands.",
            ),
            "neutral": (
                "You bring {descriptor} awareness to today's {focus}.",
                "Your {descriptor} pace sets the tone for today's {focus}.",
            ),
        },
        "coaching": (
            "Name the step that matters most so you stay anchored.",
            "Pause for one breath to notice what still feels aligned.",
            "Document a small win so progress remains tangible.",
        ),
        "closers": {
            "support": (
                "Keep trusting the rituals that already work.",
                "Let steady choices show you the path forward.",
            ),
            "challenge": (
                "Protect your bandwidth so pressure can't run the day.",
                "Move gently but deliberately—you're allowed to pace yourself.",
            ),
            "neutral": (
                "Return to the practices that remind you why you're doing this.",
                "Stay with the process, one grounded choice at a time.",
            ),
        },
    },
    "career": {
        "openers": {
            "support": (
                "You channel {descriptor} drive into today's {focus}.",
                "Your {descriptor} ambition steadies today's {focus}.",
            ),
            "challenge": (
                "You steady {descriptor} pressure across today's {focus}.",
                "Your {descriptor} grit keeps today's {focus} in motion.",
            ),
            "neutral": (
                "You organize {descriptor} focus around today's {focus}.",
                "Your {descriptor} pace sets an intentional tone for today's {focus}.",
            ),
        },
        "coaching": (
            "Break the workload into deliberate moves you can trust.",
            "Map the moving pieces before you commit to the next milestone.",
            "Share an update that keeps collaborators aligned.",
        ),
        "closers": {
            "support": (
                "Let steady wins show the momentum you're building.",
                "Lean into allies who reinforce your vision.",
            ),
            "challenge": (
                "Keep pacing yourself so the pressure doesn't run the show.",
                "Protect your bandwidth with clear boundaries.",
            ),
            "neutral": (
                "Stay with the process that makes results repeatable.",
                "Keep your workflow anchored to what truly matters.",
            ),
        },
    },
    "love": {
        "openers": {
            "support": (
                "You bring {descriptor} care into today's {focus}.",
                "Your {descriptor} presence softens today's {focus}.",
            ),
            "challenge": (
                "You ease {descriptor} tension inside today's {focus}.",
                "Your {descriptor} honesty steadies today's {focus} conversations.",
            ),
            "neutral": (
                "You invite {descriptor} attention into today's {focus}.",
                "Your {descriptor} pace keeps today's {focus} sincere.",
            ),
        },
        "coaching": (
            "Ask one curious question so connection feels mutual.",
            "Share how your body feels when a moment lands right.",
            "Let listening lead before you decide the next move.",
        ),
        "closers": {
            "support": (
                "Follow the conversations that feel nourishing.",
                "Let shared rituals remind you you're supported.",
            ),
            "challenge": (
                "Keep soft boundaries so tenderness can return.",
                "Name what you need while staying receptive.",
            ),
            "neutral": (
                "Let the pace stay human—no need to force answers.",
                "Stay tuned to the gestures that feel genuine.",
            ),
        },
    },
    "health": {
        "openers": {
            "support": (
                "You honor {descriptor} rhythms through today's {focus}.",
                "Your {descriptor} awareness protects today's {focus} rituals.",
            ),
            "challenge": (
                "You soften {descriptor} strain across today's {focus}.",
                "Your {descriptor} pacing defuses today's {focus} demands.",
            ),
            "neutral": (
                "You bring {descriptor} care into today's {focus}.",
                "Your {descriptor} presence steadies today's {focus} routines.",
            ),
        },
        "coaching": (
            "Schedule breathers so your body feels consulted.",
            "Hydrate and stretch before momentum carries you away.",
            "Track one ritual that keeps your system grounded.",
        ),
        "closers": {
            "support": (
                "Let gentle structure support your wellbeing.",
                "Stay loyal to the practices that replenish you.",
            ),
            "challenge": (
                "Keep adjustments responsive so recovery stays on track.",
                "Trust the feedback your body keeps sharing.",
            ),
            "neutral": (
                "Balance effort with rest so your energy can reset.",
                "Stay present with the signals that guide your care.",
            ),
        },
    },
    "finance": {
        "openers": {
            "support": (
                "You guide {descriptor} awareness through today's {focus}.",
                "Your {descriptor} clarity shapes today's {focus} choices.",
            ),
            "challenge": (
                "You bring {descriptor} patience to today's {focus} decisions.",
                "Your {descriptor} caution steadies today's {focus} review.",
            ),
            "neutral": (
                "You organize {descriptor} strategy around today's {focus}.",
                "Your {descriptor} pacing makes today's {focus} sustainable.",
            ),
        },
        "coaching": (
            "Check the numbers twice before you commit.",
            "Match each expense to the feeling it delivers.",
            "Journal one win that proves your plan is working.",
        ),
        "closers": {
            "support": (
                "Let aligned choices build your long game.",
                "Trust the budget that keeps breathing room intact.",
            ),
            "challenge": (
                "Keep big moves on hold until the math confirms it.",
                "Protect resources by filtering decisions through calm.",
            ),
            "neutral": (
                "Stay curious about where your focus is funding momentum.",
                "Let steady pacing make each decision easier to trust.",
            ),
        },
    },
}
>>>>>>> b514a059


def _story_seed(*parts: Any) -> int:
    material = "|".join(str(part) for part in parts if part not in {None, ""})
    if not material:
        material = "story"
    digest = hashlib.sha256(material.encode("utf-8")).hexdigest()
    return int(digest[:8], 16)


def _storylet_pool(area: str, section: str, tone: str) -> Sequence[str]:
    tone_key = tone if tone in {"support", "challenge", "neutral"} else "neutral"
<<<<<<< HEAD
    area_pool = STORYLET_POOLS.get(area, {})
=======
    area_pool = STORYLETS.get(area, {})
>>>>>>> b514a059
    options: Sequence[str] = ()
    target = area_pool.get(section)
    if isinstance(target, Mapping):
        options = target.get(tone_key) or target.get("neutral", ())
    elif isinstance(target, Sequence):
        options = target
    if options:
        return options
<<<<<<< HEAD
    default_pool = STORYLET_POOLS.get("default", {})
=======
    default_pool = STORYLETS.get("default", {})
>>>>>>> b514a059
    fallback = default_pool.get(section)
    if isinstance(fallback, Mapping):
        return fallback.get(tone_key) or fallback.get("neutral", ()) or ()
    if isinstance(fallback, Sequence):
        return fallback
    return ()


def _deterministic_choice(options: Sequence[str], seed: int, default: str = "") -> str:
    if not options:
        return default
    rng = random.Random(seed)
    return rng.choice(list(options))


def _render_storylet(
    area: str,
    section: str,
    tone: str,
    seed: int,
    *,
    tokens: Mapping[str, Any],
    default: str = "",
) -> str:
    options = _storylet_pool(area, section, tone)
    template = _deterministic_choice(options, seed, default)
    if not template:
        return default
    try:
        return template.format(**tokens)
    except (KeyError, ValueError):  # pragma: no cover - defensive formatting
        return default


def _clean_text(text: str, profile_name: str) -> str:
    cleaned = de_jargon(text or "")
    return to_you_pov(cleaned, profile_name)


def _keywords_from_text(texts: Iterable[str], profile_name: str = "") -> list[str]:
    tokens: list[str] = []
    blocked = {profile_name.lower()} if profile_name else set()
    for text in texts:
        cleaned = de_jargon(text or "").lower()
        tokens.extend(re.findall(r"[a-z']+", cleaned))
    if blocked:
        tokens = [t for t in tokens if t not in blocked]
    return tokens


def descriptor_from_text(*texts: str, default: str = "steady", profile_name: str = "") -> str:
    for token in _keywords_from_text(texts, profile_name=profile_name):
        clean_token = token[:-2] if token.endswith("'s") else token
        if len(clean_token) <= 2 or clean_token.endswith("ly") or clean_token in STOPWORDS:
            continue
        return DESCRIPTOR_OVERRIDES.get(clean_token, clean_token)
    return default


def focus_from_text(*texts: str, default: str = "path", profile_name: str = "") -> str:
    combined = " ".join(filter(None, texts)).lower()
    if profile_name:
        combined = combined.replace(profile_name.lower(), "")
    for key, focus in FOCUS_MAP:
        if key in combined:
            return focus
    return default


def tone_from_text(*texts: str) -> str:
    combined = " ".join(filter(None, texts)).lower()
    for cue in CHALLENGE_CUES:
        if cue in combined:
            return "challenge"
    for cue in POSITIVE_CUES:
        if cue in combined:
            return "support"
    return "neutral"


def _normalize_tone_label(value: str | None) -> str:
    if not value:
        return "neutral"
    lowered = value.strip().lower()
    if lowered.startswith("tone:"):
        lowered = lowered.split(":", 1)[1]
    if lowered not in {"support", "challenge", "neutral"}:
        return "neutral"
    return lowered


<<<<<<< HEAD
_HARD_VOWEL_PREFIXES = (
    "uni",
    "use",
    "euro",
    "one",
    "ou",
    "ya",
)

_SOFT_H_PREFIXES = ("heir", "honest", "honor", "hour")

_ARTICLE_PATTERN = re.compile(r"\b([Aa])\s+([A-Za-z][^\s.,;:!?]*)")


=======
>>>>>>> b514a059
def _article(word: str) -> str:
    if not word:
        return "a"
    lowered = word.lower()
    if any(lowered.startswith(prefix) for prefix in _SOFT_H_PREFIXES):
        return "an"
    if lowered[0] in "aeiou":
        if any(lowered.startswith(prefix) for prefix in _HARD_VOWEL_PREFIXES):
            return "a"
        return "an"
    return "a"


def fix_indefinite_articles(text: str) -> str:
    def repl(match: re.Match[str]) -> str:
        article, word = match.group(1), match.group(2)
        desired = _article(word)
        if desired == article.lower():
            return match.group(0)
        replacement = desired.capitalize() if article[0].isupper() else desired
        return f"{replacement} {word}"

    return _ARTICLE_PATTERN.sub(repl, text)


def _ensure_sentence(text: str) -> str:
    cleaned = (text or "").strip()
    if not cleaned:
        return ""
    if cleaned[-1] not in ".!?":
        cleaned = f"{cleaned}."
    return cleaned


def _compose_paragraph(
    lead: str,
    evidence: Sequence[str] | None,
    closing: str | None,
) -> str:
    parts: list[str] = []
    if lead:
        normalized = fix_indefinite_articles(_ensure_sentence(lead))
        if normalized:
            parts.append(normalized)
    for sentence in evidence or ():
        normalized = fix_indefinite_articles(_ensure_sentence(sentence))
        if normalized and normalized not in parts:
            parts.append(normalized)
    if closing:
        normalized = fix_indefinite_articles(_ensure_sentence(closing))
        if normalized:
            parts.append(normalized)
    return " ".join(parts).strip()


def _event_evidence_sentences(
    event: Mapping[str, Any] | None,
    supporting_event: Mapping[str, Any] | None = None,
    *,
    area: str | None = None,
    seed: int | None = None,
) -> tuple[str, ...]:
    sentences: list[str] = []
    primary = event_phrase(event)
    supporting = event_phrase(supporting_event)
    if primary and supporting and supporting != primary:
        templates_by_area = {
            "career": (
                "{primary} while {supporting}",
                "{primary}; meanwhile, {supporting}",
                "{primary}. In your workflow, {supporting}",
            ),
            "love": (
                "{primary} while {supporting}",
                "{primary}. Heart-wise, {supporting}",
                "{primary}; intimacy-wise, {supporting}",
            ),
            "health": (
                "{primary} while {supporting}",
                "{primary}. For your body, {supporting}",
                "{primary}; meanwhile your routines, {supporting}",
            ),
            "finance": (
                "{primary} while {supporting}",
                "{primary}. Money-wise, {supporting}",
                "{primary}; budget-wise, {supporting}",
            ),
        }
        templates = templates_by_area.get(area or "", templates_by_area["career"])
        base_seed = seed or 0
        template = templates[base_seed % len(templates)]
        sentences.append(template.format(primary=primary, supporting=supporting))
    elif primary:
        sentences.append(primary)
    elif supporting:
        sentences.append(supporting)
    return tuple(sentences)


def _build_story_paragraph(
    area: str,
    *,
    raw: str,
    descriptor: str,
    focus: str,
    tone: str,
    clause: str | None,
    event: Mapping[str, Any] | None,
    supporting_event: Mapping[str, Any] | None,
    opener_default: str,
    closing_default: str,
    force_default_opener: bool = False,
) -> str:
    tokens = {"descriptor": descriptor, "focus": focus}
    primary_phrase = event_phrase(event)
    supporting_phrase = event_phrase(supporting_event)
    base_seed = _story_seed(area, raw, descriptor, focus, tone, primary_phrase, supporting_phrase)
    opener_default_text = opener_default.format(**tokens)
    if force_default_opener:
        opener = opener_default_text
    else:
        opener = _render_storylet(
            area,
            "openers",
            tone,
            base_seed,
            tokens=tokens,
            default=opener_default_text,
        )
    evidence = list(
        _event_evidence_sentences(
            event,
            supporting_event,
            area=area,
            seed=base_seed + 1,
        )
    )
    coaching = _render_storylet(
        area,
        "coaching",
        tone,
        base_seed + 2,
        tokens=tokens,
        default="",
    )
    if coaching:
        evidence.append(coaching)
    default_closing = closing_default.format(**tokens)
    closing = clause.strip() if clause else _render_storylet(
        area,
        "closers",
        tone,
        base_seed + 3,
        tokens=tokens,
        default=default_closing,
    )
    return _compose_paragraph(opener, evidence, closing)


def element_modality_line(sign_a: str, sign_b: str) -> str:
    info_a = SIGN_DETAILS.get(sign_a, ("Cardinal", "Air"))
    info_b = SIGN_DETAILS.get(sign_b or sign_a, info_a)
    verb_a = MODALITY_VERB.get(info_a[0], "promotes")
    verb_b = MODALITY_VERB.get(info_b[0], "sustains")
    qual_a = ELEMENT_QUALITIES.get(info_a[1], "balance and motion")
    qual_b = ELEMENT_QUALITIES.get(info_b[1], "intuition and depth")
    return (
        f"{info_a[0]} {info_a[1]} ({sign_a}) {verb_a} {qual_a}, "
        f"while {info_b[0]} {info_b[1]} ({sign_b}) {verb_b} {qual_b}."
    )


def build_opening_summary(
    theme: str,
    raw: str,
    signs: Sequence[str],
    profile_name: str = "",
    clause: str | None = None,
) -> str:
    sign_a = signs[0] if signs else "Libra"
    sign_b = signs[1] if len(signs) > 1 else sign_a
    descriptor = descriptor_from_text(theme, raw, profile_name=profile_name)
    focus = focus_from_text(theme, raw, profile_name=profile_name)
    article = _article(descriptor)
    closing = clause.strip() if clause else "Harness this radiant push toward progress."
    if closing and not closing.endswith("."):
        closing = f"{closing}."
    first_sentence = (
        f"You ride {article} {descriptor} wave through today's {focus}—"
        f"{closing}"
    )
    backdrop = element_modality_line(sign_a, sign_b)
    return f"{first_sentence} {backdrop}"


def build_morning_paragraph(
    raw: str,
    profile_name: str,
    theme: str,
    event: Mapping[str, Any] | None = None,
) -> str:
    descriptor = descriptor_from_text(raw, theme, profile_name=profile_name)
    focus = focus_from_text(raw, theme, default="momentum", profile_name=profile_name)
    event_clause = event_phrase(event)
    tokens = {"descriptor": descriptor, "focus": focus, "event_clause": event_clause}
    sentence = render_mini_template(
        (
            MiniTemplate(
                "You set the tone with one intentional pause before leaning into {descriptor} {focus} today while {event_clause}.",
                ("descriptor", "focus", "event_clause"),
            ),
            MiniTemplate(
                "You set the tone by taking one intentional pause before leaning into {descriptor} {focus} today.",
                ("descriptor", "focus"),
            ),
        ),
        tokens,
    )
    return sentence or "You set the tone by taking one intentional pause before leaning into steady momentum today."


def build_career_paragraph(
    raw: str,
    profile_name: str = "",
    tone_hint: str | None = None,
    clause: str | None = None,
    event: Mapping[str, Any] | None = None,
    supporting_event: Mapping[str, Any] | None = None,
) -> str:
    descriptor = descriptor_from_text(raw, default="steady", profile_name=profile_name)
    focus = focus_from_text(raw, default="work", profile_name=profile_name)
    tone_value = tone_hint if tone_hint else tone_from_text(raw, clause or "")
    tone = _normalize_tone_label(tone_value)
    return _build_story_paragraph(
        "career",
        raw=raw,
        descriptor=descriptor,
        focus=focus,
        tone=tone,
        clause=clause,
        event=event,
        supporting_event=supporting_event,
        opener_default="You turn {descriptor} work into deliberate progress at work.",
        closing_default="Let this focused drive move your intentions into form.",
    )


def build_love_paragraph(
    raw: str,
    profile_name: str = "",
    tone_hint: str | None = None,
    clause: str | None = None,
    event: Mapping[str, Any] | None = None,
    supporting_event: Mapping[str, Any] | None = None,
) -> str:
    descriptor = descriptor_from_text(raw, default="tender", profile_name=profile_name)
    focus = focus_from_text(raw, default="heart space", profile_name=profile_name)
    tone_value = tone_hint if tone_hint else tone_from_text(raw, clause or "")
    tone = _normalize_tone_label(tone_value)
    return _build_story_paragraph(
        "love",
        raw=raw,
        descriptor=descriptor,
        focus=focus,
        tone=tone,
        clause=clause,
        event=event,
        supporting_event=supporting_event,
        opener_default="You nurture heart connections by sharing {descriptor} honesty.",
        closing_default="Let shared space stay honest and kind.",
    )


def build_love_status(
    raw: str, status: str, profile_name: str = "", tone_hint: str | None = None
) -> str:
    tone = tone_hint or tone_from_text(raw)
    if status == "attached":
        if tone == "challenge":
            return "If you're attached, you steady shared plans with calm check-ins today."
        return "If you're attached, you lean into rituals that feel supportive and sincere."
    if tone == "challenge":
        return "If you're single, you approach new sparks with grounded curiosity."
    return "If you're single, you follow conversations that feel naturally aligned."


def build_health_paragraph(
    raw: str,
    theme: str,
    profile_name: str = "",
    tone_hint: str | None = None,
    clause: str | None = None,
    event: Mapping[str, Any] | None = None,
    supporting_event: Mapping[str, Any] | None = None,
) -> str:
    descriptor = descriptor_from_text(raw, theme, default="balanced", profile_name=profile_name)
    focus = focus_from_text(raw, theme, default="wellness rituals", profile_name=profile_name)
    tone_value = tone_hint if tone_hint else tone_from_text(raw, theme, clause or "")
    tone = _normalize_tone_label(tone_value)
    closing_default = (
        "Keep movements gentle and responsive to your body's signals."
        if tone == "challenge"
        else "Balance movement with rest so your body stays responsive."
    )
    force_default_opener = event is None and supporting_event is None
    return _build_story_paragraph(
        "health",
        raw=raw or theme,
        descriptor=descriptor,
        focus=focus,
        tone=tone,
        clause=clause,
        event=event,
        supporting_event=supporting_event,
        opener_default="You protect wellbeing by honoring {descriptor} rhythms.",
        closing_default=closing_default,
        force_default_opener=force_default_opener,
    )


def build_finance_paragraph(
    raw: str,
    theme: str,
    profile_name: str = "",
    tone_hint: str | None = None,
    clause: str | None = None,
    event: Mapping[str, Any] | None = None,
    supporting_event: Mapping[str, Any] | None = None,
) -> str:
    descriptor = descriptor_from_text(raw, theme, default="calm", profile_name=profile_name)
    focus = focus_from_text(raw, theme, default="money choices", profile_name=profile_name)
    tone_value = tone_hint if tone_hint else tone_from_text(raw, theme, clause or "")
    tone = _normalize_tone_label(tone_value)
    closing_default = (
        "Review numbers before you commit to new moves."
        if tone == "challenge"
        else "Let emotional harmony guide practical choices."
    )
    return _build_story_paragraph(
        "finance",
        raw=raw or theme,
        descriptor=descriptor,
        focus=focus,
        tone=tone,
        clause=clause,
        event=event,
        supporting_event=supporting_event,
        opener_default="You let {descriptor} awareness guide each money choice today.",
        closing_default=closing_default,
    )


def build_one_line_summary(raw: str, theme: str, profile_name: str = "") -> str:
    descriptor = descriptor_from_text(raw, theme, default="steady", profile_name=profile_name)
    focus = focus_from_text(raw, theme, default="momentum", profile_name=profile_name)
    return f"You close the day by keeping {descriptor} {focus} in view."


def polished_text(raw: str, profile_name: str) -> str:
    cleaned = _clean_text(raw, profile_name)
    sentences = [s.strip() for s in re.split(r"(?<=[.!?])\s+", cleaned) if s.strip()]
    if not sentences:
        return ""
    first = sentences[0]
    if not first.endswith("."):
        first += "."
    return first<|MERGE_RESOLUTION|>--- conflicted
+++ resolved
@@ -121,9 +121,6 @@
 }
 
 
-<<<<<<< HEAD
-STORYLET_POOLS: Mapping[str, Mapping[str, object]] = storylet_pools()
-=======
 STORYLETS: dict[str, dict[str, Any]] = {
     "default": {
         "openers": {
@@ -301,7 +298,6 @@
         },
     },
 }
->>>>>>> b514a059
 
 
 def _story_seed(*parts: Any) -> int:
@@ -314,11 +310,7 @@
 
 def _storylet_pool(area: str, section: str, tone: str) -> Sequence[str]:
     tone_key = tone if tone in {"support", "challenge", "neutral"} else "neutral"
-<<<<<<< HEAD
-    area_pool = STORYLET_POOLS.get(area, {})
-=======
     area_pool = STORYLETS.get(area, {})
->>>>>>> b514a059
     options: Sequence[str] = ()
     target = area_pool.get(section)
     if isinstance(target, Mapping):
@@ -327,11 +319,7 @@
         options = target
     if options:
         return options
-<<<<<<< HEAD
-    default_pool = STORYLET_POOLS.get("default", {})
-=======
     default_pool = STORYLETS.get("default", {})
->>>>>>> b514a059
     fallback = default_pool.get(section)
     if isinstance(fallback, Mapping):
         return fallback.get(tone_key) or fallback.get("neutral", ()) or ()
@@ -423,23 +411,6 @@
     return lowered
 
 
-<<<<<<< HEAD
-_HARD_VOWEL_PREFIXES = (
-    "uni",
-    "use",
-    "euro",
-    "one",
-    "ou",
-    "ya",
-)
-
-_SOFT_H_PREFIXES = ("heir", "honest", "honor", "hour")
-
-_ARTICLE_PATTERN = re.compile(r"\b([Aa])\s+([A-Za-z][^\s.,;:!?]*)")
-
-
-=======
->>>>>>> b514a059
 def _article(word: str) -> str:
     if not word:
         return "a"
