--- conflicted
+++ resolved
@@ -1,4 +1,4 @@
-<<<<<<< HEAD
+
 """Background worker that renders PDF reports.
 
 This worker pulls report jobs from the in-memory queue defined in
@@ -99,7 +99,7 @@
             process_job(report_id, payload)
     except KeyboardInterrupt:
         print("[worker] stopping.", flush=True)
-=======
+
 """Background worker that renders PDF reports in-process."""
 
 import threading
@@ -111,16 +111,12 @@
 from ..services.job_store import STORE
 from ..services.pdf_renderer import render_western_natal_pdf
 from ..services.wheel_svg import simple_wheel_svg
->>>>>>> 80055013
+
 
 # Reuse compute logic from charts router
 from ..routers.charts import compute_chart
 from ..schemas import ComputeRequest
 
-<<<<<<< HEAD
-if __name__ == "__main__":
-    main()
-=======
 _ASSETS_BASE = Path("/app/data/dev-assets/reports")
 
 
@@ -167,4 +163,8 @@
     _ASSETS_BASE.mkdir(parents=True, exist_ok=True)
     _worker_thread = threading.Thread(target=worker_loop, daemon=True)
     _worker_thread.start()
->>>>>>> 80055013
+
+
+if __name__ == "__main__":
+    main()
+
